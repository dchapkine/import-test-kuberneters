/*
Copyright 2017 The Kubernetes Authors.

Licensed under the Apache License, Version 2.0 (the "License");
you may not use this file except in compliance with the License.
You may obtain a copy of the License at

    http://www.apache.org/licenses/LICENSE-2.0

Unless required by applicable law or agreed to in writing, software
distributed under the License is distributed on an "AS IS" BASIS,
WITHOUT WARRANTIES OR CONDITIONS OF ANY KIND, either express or implied.
See the License for the specific language governing permissions and
limitations under the License.
*/

package util

import (
	"fmt"
	"reflect"
	"testing"

	"k8s.io/api/core/v1"
	extensions "k8s.io/api/extensions/v1beta1"
	metav1 "k8s.io/apimachinery/pkg/apis/meta/v1"
	utilfeature "k8s.io/apiserver/pkg/util/feature"
	utilfeaturetesting "k8s.io/apiserver/pkg/util/feature/testing"
	"k8s.io/kubernetes/pkg/api/testapi"
	"k8s.io/kubernetes/pkg/features"
	kubeletapis "k8s.io/kubernetes/pkg/kubelet/apis"
	schedulerapi "k8s.io/kubernetes/pkg/scheduler/api"
)

func newPod(podName string, nodeName string, label map[string]string) *v1.Pod {
	pod := &v1.Pod{
		TypeMeta: metav1.TypeMeta{APIVersion: testapi.Extensions.GroupVersion().String()},
		ObjectMeta: metav1.ObjectMeta{
			Labels:    label,
			Namespace: metav1.NamespaceDefault,
		},
		Spec: v1.PodSpec{
			NodeName: nodeName,
			Containers: []v1.Container{
				{
					Image: "foo/bar",
				},
			},
		},
	}
	pod.Name = podName
	return pod
}

func TestIsPodUpdated(t *testing.T) {
	templateGeneration := int64Ptr(12345)
	badGeneration := int64Ptr(12345)
	hash := "55555"
	labels := map[string]string{extensions.DaemonSetTemplateGenerationKey: fmt.Sprint(templateGeneration), extensions.DefaultDaemonSetUniqueLabelKey: hash}
	labelsNoHash := map[string]string{extensions.DaemonSetTemplateGenerationKey: fmt.Sprint(templateGeneration)}
	tests := []struct {
		test               string
		templateGeneration *int64
		pod                *v1.Pod
		hash               string
		isUpdated          bool
	}{
		{
			"templateGeneration and hash both match",
			templateGeneration,
			newPod("pod1", "node1", labels),
			hash,
			true,
		},
		{
			"templateGeneration matches, hash doesn't",
			templateGeneration,
			newPod("pod1", "node1", labels),
			hash + "123",
			true,
		},
		{
			"templateGeneration matches, no hash label, has hash",
			templateGeneration,
			newPod("pod1", "node1", labelsNoHash),
			hash,
			true,
		},
		{
			"templateGeneration matches, no hash label, no hash",
			templateGeneration,
			newPod("pod1", "node1", labelsNoHash),
			"",
			true,
		},
		{
			"templateGeneration matches, has hash label, no hash",
			templateGeneration,
			newPod("pod1", "node1", labels),
			"",
			true,
		},
		{
			"templateGeneration doesn't match, hash does",
			badGeneration,
			newPod("pod1", "node1", labels),
			hash,
			true,
		},
		{
			"templateGeneration and hash don't match",
			badGeneration,
			newPod("pod1", "node1", labels),
			hash + "123",
			false,
		},
		{
			"empty labels, no hash",
			templateGeneration,
			newPod("pod1", "node1", map[string]string{}),
			"",
			false,
		},
		{
			"empty labels",
			templateGeneration,
			newPod("pod1", "node1", map[string]string{}),
			hash,
			false,
		},
		{
			"no labels",
			templateGeneration,
			newPod("pod1", "node1", nil),
			hash,
			false,
		},
	}
	for _, test := range tests {
		updated := IsPodUpdated(test.pod, test.hash, test.templateGeneration)
		if updated != test.isUpdated {
			t.Errorf("%s: IsPodUpdated returned wrong value. Expected %t, got %t", test.test, test.isUpdated, updated)
		}
	}
}

func TestCreatePodTemplate(t *testing.T) {
	tests := []struct {
		templateGeneration *int64
		hash               string
		expectUniqueLabel  bool
	}{
		{int64Ptr(1), "", false},
		{int64Ptr(2), "3242341807", true},
	}
	for _, test := range tests {
		podTemplateSpec := v1.PodTemplateSpec{}
		newPodTemplate := CreatePodTemplate(podTemplateSpec, test.templateGeneration, test.hash)
		val, exists := newPodTemplate.ObjectMeta.Labels[extensions.DaemonSetTemplateGenerationKey]
		if !exists || val != fmt.Sprint(*test.templateGeneration) {
			t.Errorf("Expected podTemplateSpec to have generation label value: %d, got: %s", *test.templateGeneration, val)
		}
		val, exists = newPodTemplate.ObjectMeta.Labels[extensions.DefaultDaemonSetUniqueLabelKey]
		if test.expectUniqueLabel && (!exists || val != test.hash) {
			t.Errorf("Expected podTemplateSpec to have hash label value: %s, got: %s", test.hash, val)
		}
		if !test.expectUniqueLabel && exists {
			t.Errorf("Expected podTemplateSpec to have no hash label, got: %s", val)
		}
	}
}

func int64Ptr(i int) *int64 {
	li := int64(i)
	return &li
}

func TestReplaceDaemonSetPodNodeNameNodeAffinity(t *testing.T) {
	tests := []struct {
		affinity *v1.Affinity
		hostname string
		expected *v1.Affinity
	}{
		{
			affinity: nil,
			hostname: "host_1",
			expected: &v1.Affinity{
				NodeAffinity: &v1.NodeAffinity{
					RequiredDuringSchedulingIgnoredDuringExecution: &v1.NodeSelector{
						NodeSelectorTerms: []v1.NodeSelectorTerm{
							{
								MatchFields: []v1.NodeSelectorRequirement{
									{
										Key:      schedulerapi.NodeFieldSelectorKeyNodeName,
										Operator: v1.NodeSelectorOpIn,
										Values:   []string{"host_1"},
									},
								},
							},
						},
					},
				},
			},
		},
		{
			affinity: &v1.Affinity{
				NodeAffinity: &v1.NodeAffinity{
					RequiredDuringSchedulingIgnoredDuringExecution: &v1.NodeSelector{
						NodeSelectorTerms: []v1.NodeSelectorTerm{
							{
								MatchExpressions: []v1.NodeSelectorRequirement{
									{
										Key:      kubeletapis.LabelHostname,
										Operator: v1.NodeSelectorOpIn,
										Values:   []string{"host_1"},
									},
								},
							},
						},
					},
				},
			},
			hostname: "host_1",
			expected: &v1.Affinity{
				NodeAffinity: &v1.NodeAffinity{
					RequiredDuringSchedulingIgnoredDuringExecution: &v1.NodeSelector{
						NodeSelectorTerms: []v1.NodeSelectorTerm{
							{
								MatchFields: []v1.NodeSelectorRequirement{
									{
										Key:      schedulerapi.NodeFieldSelectorKeyNodeName,
										Operator: v1.NodeSelectorOpIn,
										Values:   []string{"host_1"},
									},
								},
							},
						},
					},
				},
			},
		},
		{
			affinity: &v1.Affinity{
				NodeAffinity: &v1.NodeAffinity{
					PreferredDuringSchedulingIgnoredDuringExecution: []v1.PreferredSchedulingTerm{
						{
							Preference: v1.NodeSelectorTerm{
								MatchExpressions: []v1.NodeSelectorRequirement{
									{
										Key:      kubeletapis.LabelHostname,
										Operator: v1.NodeSelectorOpIn,
										Values:   []string{"host_1"},
									},
								},
							},
						},
					},
				},
			},
			hostname: "host_1",
			expected: &v1.Affinity{
				NodeAffinity: &v1.NodeAffinity{
					PreferredDuringSchedulingIgnoredDuringExecution: []v1.PreferredSchedulingTerm{
						{
							Preference: v1.NodeSelectorTerm{
								MatchExpressions: []v1.NodeSelectorRequirement{
									{
										Key:      kubeletapis.LabelHostname,
										Operator: v1.NodeSelectorOpIn,
										Values:   []string{"host_1"},
									},
								},
							},
						},
					},
					RequiredDuringSchedulingIgnoredDuringExecution: &v1.NodeSelector{
						NodeSelectorTerms: []v1.NodeSelectorTerm{
							{
								MatchFields: []v1.NodeSelectorRequirement{
									{
										Key:      schedulerapi.NodeFieldSelectorKeyNodeName,
										Operator: v1.NodeSelectorOpIn,
										Values:   []string{"host_1"},
									},
								},
							},
						},
					},
				},
			},
		},
		{
			affinity: &v1.Affinity{
				NodeAffinity: &v1.NodeAffinity{
					RequiredDuringSchedulingIgnoredDuringExecution: &v1.NodeSelector{
						NodeSelectorTerms: []v1.NodeSelectorTerm{
							{
								MatchFields: []v1.NodeSelectorRequirement{
									{
										Key:      schedulerapi.NodeFieldSelectorKeyNodeName,
										Operator: v1.NodeSelectorOpIn,
										Values:   []string{"host_1", "host_2"},
									},
								},
							},
						},
					},
				},
			},
			hostname: "host_1",
			expected: &v1.Affinity{
				NodeAffinity: &v1.NodeAffinity{
					RequiredDuringSchedulingIgnoredDuringExecution: &v1.NodeSelector{
						NodeSelectorTerms: []v1.NodeSelectorTerm{
							{
								MatchFields: []v1.NodeSelectorRequirement{
									{
										Key:      schedulerapi.NodeFieldSelectorKeyNodeName,
										Operator: v1.NodeSelectorOpIn,
										Values:   []string{"host_1"},
									},
								},
							},
						},
					},
				},
			},
		},
		{
			affinity: nil,
			hostname: "host_1",
			expected: &v1.Affinity{
				NodeAffinity: &v1.NodeAffinity{
					RequiredDuringSchedulingIgnoredDuringExecution: &v1.NodeSelector{
						NodeSelectorTerms: []v1.NodeSelectorTerm{
							{
								MatchFields: []v1.NodeSelectorRequirement{
									{
										Key:      schedulerapi.NodeFieldSelectorKeyNodeName,
										Operator: v1.NodeSelectorOpIn,
										Values:   []string{"host_1"},
									},
								},
							},
						},
					},
				},
			},
		},
		{
			affinity: &v1.Affinity{
				NodeAffinity: &v1.NodeAffinity{
					RequiredDuringSchedulingIgnoredDuringExecution: &v1.NodeSelector{
						NodeSelectorTerms: []v1.NodeSelectorTerm{
							{
								MatchExpressions: []v1.NodeSelectorRequirement{
									{
										Key:      "hostname",
										Operator: v1.NodeSelectorOpIn,
										Values:   []string{"host_1"},
									},
								},
							},
							{
								MatchFields: []v1.NodeSelectorRequirement{
									{
										Key:      schedulerapi.NodeFieldSelectorKeyNodeName,
										Operator: v1.NodeSelectorOpIn,
										Values:   []string{"host_2"},
									},
								},
							},
						},
					},
				},
			},
			hostname: "host_1",
			expected: &v1.Affinity{
				NodeAffinity: &v1.NodeAffinity{
					RequiredDuringSchedulingIgnoredDuringExecution: &v1.NodeSelector{
						NodeSelectorTerms: []v1.NodeSelectorTerm{
							{
								MatchFields: []v1.NodeSelectorRequirement{
									{
										Key:      schedulerapi.NodeFieldSelectorKeyNodeName,
										Operator: v1.NodeSelectorOpIn,
										Values:   []string{"host_1"},
									},
								},
							},
						},
					},
				},
			},
		},
		{
			affinity: &v1.Affinity{
				NodeAffinity: &v1.NodeAffinity{
					RequiredDuringSchedulingIgnoredDuringExecution: &v1.NodeSelector{
						NodeSelectorTerms: []v1.NodeSelectorTerm{
							{
								MatchFields: []v1.NodeSelectorRequirement{
									{
										Key:      schedulerapi.NodeFieldSelectorKeyNodeName,
										Operator: v1.NodeSelectorOpNotIn,
										Values:   []string{"host_2"},
									},
								},
							},
						},
					},
				},
			},
			hostname: "host_1",
			expected: &v1.Affinity{
				NodeAffinity: &v1.NodeAffinity{
					RequiredDuringSchedulingIgnoredDuringExecution: &v1.NodeSelector{
						NodeSelectorTerms: []v1.NodeSelectorTerm{
							{
								MatchFields: []v1.NodeSelectorRequirement{
									{
										Key:      schedulerapi.NodeFieldSelectorKeyNodeName,
										Operator: v1.NodeSelectorOpIn,
										Values:   []string{"host_1"},
									},
								},
							},
						},
					},
				},
			},
		},
		{
			affinity: &v1.Affinity{
				NodeAffinity: &v1.NodeAffinity{
					RequiredDuringSchedulingIgnoredDuringExecution: &v1.NodeSelector{
						NodeSelectorTerms: []v1.NodeSelectorTerm{
							{
								MatchFields: []v1.NodeSelectorRequirement{
									{
										// NOTE: Only `metadata.name` is valid key in `MatchFields` in 1.11;
										//       added this case for compatibility: the feature works as normal
										//       when new Keys introduced.
										Key:      "metadata.foo",
										Operator: v1.NodeSelectorOpIn,
										Values:   []string{"bar"},
									},
								},
							},
						},
					},
				},
			},
			hostname: "host_1",
			expected: &v1.Affinity{
				NodeAffinity: &v1.NodeAffinity{
					RequiredDuringSchedulingIgnoredDuringExecution: &v1.NodeSelector{
						NodeSelectorTerms: []v1.NodeSelectorTerm{
							{
								MatchFields: []v1.NodeSelectorRequirement{
									{
										Key:      schedulerapi.NodeFieldSelectorKeyNodeName,
										Operator: v1.NodeSelectorOpIn,
										Values:   []string{"host_1"},
									},
								},
							},
						},
					},
				},
			},
		},
	}

	for i, test := range tests {
		got := ReplaceDaemonSetPodNodeNameNodeAffinity(test.affinity, test.hostname)
		if !reflect.DeepEqual(test.expected, got) {
			t.Errorf("Failed to append NodeAffinity in case %d, got: %v, expected: %v",
				i, got, test.expected)
		}
	}
}

func forEachFeatureGate(t *testing.T, tf func(t *testing.T), gates ...utilfeature.Feature) {
	for _, fg := range gates {
<<<<<<< HEAD
		func() {
			enabled := utilfeature.DefaultFeatureGate.Enabled(fg)
			defer utilfeature.DefaultFeatureGate.Set(fmt.Sprintf("%v=%t", fg, enabled))

			for _, f := range []bool{true, false} {
				utilfeature.DefaultFeatureGate.Set(fmt.Sprintf("%v=%t", fg, f))
=======
		for _, f := range []bool{true, false} {
			func() {
				defer utilfeaturetesting.SetFeatureGateDuringTest(t, utilfeature.DefaultFeatureGate, fg, f)()
>>>>>>> 42067900
				t.Run(fmt.Sprintf("%v (%t)", fg, f), tf)
			}()
		}
	}
}

func TestGetTargetNodeName(t *testing.T) {
	testFun := func(t *testing.T) {
		tests := []struct {
			pod         *v1.Pod
			nodeName    string
			expectedErr bool
		}{
			{
				pod: &v1.Pod{
					ObjectMeta: metav1.ObjectMeta{
						Name:      "pod1",
						Namespace: "default",
					},
					Spec: v1.PodSpec{
						NodeName: "node-1",
					},
				},
				nodeName: "node-1",
			},
			{
				pod: &v1.Pod{
					ObjectMeta: metav1.ObjectMeta{
						Name:      "pod2",
						Namespace: "default",
					},
					Spec: v1.PodSpec{
						Affinity: &v1.Affinity{
							NodeAffinity: &v1.NodeAffinity{
								RequiredDuringSchedulingIgnoredDuringExecution: &v1.NodeSelector{
									NodeSelectorTerms: []v1.NodeSelectorTerm{
										{
											MatchFields: []v1.NodeSelectorRequirement{
												{
													Key:      schedulerapi.NodeFieldSelectorKeyNodeName,
													Operator: v1.NodeSelectorOpIn,
													Values:   []string{"node-1"},
												},
											},
										},
									},
								},
							},
						},
					},
				},
				nodeName: "node-1",
			},
			{
				pod: &v1.Pod{
					ObjectMeta: metav1.ObjectMeta{
						Name:      "pod3",
						Namespace: "default",
					},
					Spec: v1.PodSpec{
						Affinity: &v1.Affinity{
							NodeAffinity: &v1.NodeAffinity{
								RequiredDuringSchedulingIgnoredDuringExecution: &v1.NodeSelector{
									NodeSelectorTerms: []v1.NodeSelectorTerm{
										{
											MatchFields: []v1.NodeSelectorRequirement{
												{
													Key:      schedulerapi.NodeFieldSelectorKeyNodeName,
													Operator: v1.NodeSelectorOpIn,
													Values:   []string{"node-1", "node-2"},
												},
											},
										},
									},
								},
							},
						},
					},
				},
				expectedErr: true,
			},
			{
				pod: &v1.Pod{
					ObjectMeta: metav1.ObjectMeta{
						Name:      "pod4",
						Namespace: "default",
					},
					Spec: v1.PodSpec{},
				},
				expectedErr: true,
			},
		}

		for _, test := range tests {
			got, err := GetTargetNodeName(test.pod)
			if test.expectedErr != (err != nil) {
				t.Errorf("Unexpected error, expectedErr: %v, err: %v", test.expectedErr, err)
			} else if !test.expectedErr {
				if test.nodeName != got {
					t.Errorf("Failed to get target node name, got: %v, expected: %v", got, test.nodeName)
				}
			}
		}
	}

	forEachFeatureGate(t, testFun, features.ScheduleDaemonSetPods)
}<|MERGE_RESOLUTION|>--- conflicted
+++ resolved
@@ -483,18 +483,13 @@
 
 func forEachFeatureGate(t *testing.T, tf func(t *testing.T), gates ...utilfeature.Feature) {
 	for _, fg := range gates {
-<<<<<<< HEAD
+
 		func() {
 			enabled := utilfeature.DefaultFeatureGate.Enabled(fg)
 			defer utilfeature.DefaultFeatureGate.Set(fmt.Sprintf("%v=%t", fg, enabled))
 
 			for _, f := range []bool{true, false} {
 				utilfeature.DefaultFeatureGate.Set(fmt.Sprintf("%v=%t", fg, f))
-=======
-		for _, f := range []bool{true, false} {
-			func() {
-				defer utilfeaturetesting.SetFeatureGateDuringTest(t, utilfeature.DefaultFeatureGate, fg, f)()
->>>>>>> 42067900
 				t.Run(fmt.Sprintf("%v (%t)", fg, f), tf)
 			}()
 		}
