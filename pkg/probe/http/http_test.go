--- conflicted
+++ resolved
@@ -90,11 +90,7 @@
 	if err != nil {
 		t.Errorf("proxy test unexpected error: %v", err)
 	}
-<<<<<<< HEAD
-	_, response, _ := prober.Probe(url, http.Header{}, []int{}, time.Second*3)
-=======
 	_, response, _ := prober.Probe(url, http.Header{}, []int{}, "", time.Second*3)
->>>>>>> cfd3a67a
 
 	if response == res {
 		t.Errorf("proxy test unexpected error: the probe is using proxy")
@@ -274,19 +270,9 @@
 		}
 	}
 
-<<<<<<< HEAD
-	specialHandler := func() func(w http.ResponseWriter, r *http.Request) {
-		return func(w http.ResponseWriter, r *http.Request) {
-			http.Error(w, "", http.StatusInternalServerError)
-		}
-	}
-
-	prober := New(true)
-=======
 	followNonLocalRedirects := true
 	prober := New(followNonLocalRedirects)
 
->>>>>>> cfd3a67a
 	testCases := []struct {
 		handler      func(w http.ResponseWriter, r *http.Request)
 		reqHeaders   http.Header
@@ -330,17 +316,9 @@
 			notBody:      "User-Agent",
 		},
 		{
-<<<<<<< HEAD
-			handler:      headerEchoHandler,
-			reqHeaders:   http.Header{},
-			successCodes: []int{},
-			health:       probe.Success,
-			accBody:      "User-Agent: kube-probe/",
-=======
 			handler: headerEchoHandler,
 			health:  probe.Success,
 			accBody: "User-Agent: kube-probe/",
->>>>>>> cfd3a67a
 		},
 		{
 			// Echo handler that returns the contents of Host in the body
@@ -446,11 +424,7 @@
 			if err != nil {
 				t.Errorf("case %d: unexpected error: %v", i, err)
 			}
-<<<<<<< HEAD
-			health, output, err := prober.Probe(u, test.reqHeaders, test.successCodes, 1*time.Second)
-=======
 			health, output, err := prober.Probe(u, test.reqHeaders, []int{}, "", 1*time.Second)
->>>>>>> cfd3a67a
 			if test.health == probe.Unknown && err == nil {
 				t.Errorf("case %d: expected error", i)
 			}
@@ -510,11 +484,7 @@
 			prober := New(followNonLocalRedirects)
 			target, err := url.Parse(server.URL + "/redirect?loc=" + url.QueryEscape(test.redirect))
 			require.NoError(t, err)
-<<<<<<< HEAD
-			result, _, _ := prober.Probe(target, nil, []int{}, wait.ForeverTestTimeout)
-=======
 			result, _, _ := prober.Probe(target, nil, []int{}, "", wait.ForeverTestTimeout)
->>>>>>> cfd3a67a
 			assert.Equal(t, test.expectLocalResult, result)
 		})
 		t.Run(desc+"-nonlocal", func(t *testing.T) {
@@ -522,11 +492,7 @@
 			prober := New(followNonLocalRedirects)
 			target, err := url.Parse(server.URL + "/redirect?loc=" + url.QueryEscape(test.redirect))
 			require.NoError(t, err)
-<<<<<<< HEAD
-			result, _, _ := prober.Probe(target, nil, []int{}, wait.ForeverTestTimeout)
-=======
 			result, _, _ := prober.Probe(target, nil, []int{}, "", wait.ForeverTestTimeout)
->>>>>>> cfd3a67a
 			assert.Equal(t, test.expectNonLocalResult, result)
 		})
 	}
@@ -568,11 +534,7 @@
 			prober := New(followNonLocalRedirects)
 			target, err := url.Parse(server.URL + "/redirect")
 			require.NoError(t, err)
-<<<<<<< HEAD
-			result, _, _ := prober.Probe(target, headers, []int{}, wait.ForeverTestTimeout)
-=======
 			result, _, _ := prober.Probe(target, headers, []int{}, "", wait.ForeverTestTimeout)
->>>>>>> cfd3a67a
 			assert.Equal(t, test.expectedResult, result)
 		})
 		t.Run(desc+"nonlocal", func(t *testing.T) {
@@ -580,11 +542,7 @@
 			prober := New(followNonLocalRedirects)
 			target, err := url.Parse(server.URL + "/redirect")
 			require.NoError(t, err)
-<<<<<<< HEAD
-			result, _, _ := prober.Probe(target, headers, []int{}, wait.ForeverTestTimeout)
-=======
 			result, _, _ := prober.Probe(target, headers, []int{}, "", wait.ForeverTestTimeout)
->>>>>>> cfd3a67a
 			assert.Equal(t, test.expectedResult, result)
 		})
 	}
