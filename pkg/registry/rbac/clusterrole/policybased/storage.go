/*
Copyright 2016 The Kubernetes Authors.

Licensed under the Apache License, Version 2.0 (the "License");
you may not use this file except in compliance with the License.
You may obtain a copy of the License at

    http://www.apache.org/licenses/LICENSE-2.0

Unless required by applicable law or agreed to in writing, software
distributed under the License is distributed on an "AS IS" BASIS,
WITHOUT WARRANTIES OR CONDITIONS OF ANY KIND, either express or implied.
See the License for the specific language governing permissions and
limitations under the License.
*/

// Package policybased implements a standard storage for ClusterRole that prevents privilege escalation.
package policybased

import (
	"errors"

	apierrors "k8s.io/apimachinery/pkg/api/errors"
	"k8s.io/apimachinery/pkg/runtime"
	genericapirequest "k8s.io/apiserver/pkg/endpoints/request"
	"k8s.io/apiserver/pkg/registry/rest"
	kapihelper "k8s.io/kubernetes/pkg/apis/core/helper"
	"k8s.io/kubernetes/pkg/apis/rbac"
	rbacregistry "k8s.io/kubernetes/pkg/registry/rbac"
	rbacregistryvalidation "k8s.io/kubernetes/pkg/registry/rbac/validation"
)

var groupResource = rbac.Resource("clusterroles")

type Storage struct {
	rest.StandardStorage

	ruleResolver rbacregistryvalidation.AuthorizationRuleResolver
}

func NewStorage(s rest.StandardStorage, ruleResolver rbacregistryvalidation.AuthorizationRuleResolver) *Storage {
	return &Storage{s, ruleResolver}
}

var fullAuthority = []rbac.PolicyRule{
	rbac.NewRule("*").Groups("*").Resources("*").RuleOrDie(),
	rbac.NewRule("*").URLs("*").RuleOrDie(),
}

func (s *Storage) Create(ctx genericapirequest.Context, obj runtime.Object, createValidatingAdmission rest.ValidateObjectFunc, includeUninitialized bool) (runtime.Object, error) {
	if rbacregistry.EscalationAllowed(ctx) {
		return s.StandardStorage.Create(ctx, obj, createValidatingAdmission, includeUninitialized)
	}

	clusterRole := obj.(*rbac.ClusterRole)
	rules := clusterRole.Rules
	if err := rbacregistryvalidation.ConfirmNoEscalation(ctx, s.ruleResolver, rules); err != nil {
		return nil, apierrors.NewForbidden(groupResource, clusterRole.Name, err)
	}
	// to set the aggregation rule, since it can gather anything, requires * on *.*
	if hasAggregationRule(clusterRole) {
		if err := rbacregistryvalidation.ConfirmNoEscalation(ctx, s.ruleResolver, fullAuthority); err != nil {
			return nil, apierrors.NewForbidden(groupResource, clusterRole.Name, errors.New("must have cluster-admin privileges to use the aggregationRule"))
		}
	}

	return s.StandardStorage.Create(ctx, obj, createValidatingAdmission, includeUninitialized)
}

func (s *Storage) Update(ctx genericapirequest.Context, name string, objInfo rest.UpdatedObjectInfo) (runtime.Object, bool, error) {
	if rbacregistry.EscalationAllowed(ctx) {
		return s.StandardStorage.Update(ctx, name, objInfo)
	}

	nonEscalatingInfo := rest.WrapUpdatedObjectInfo(objInfo, func(ctx genericapirequest.Context, obj runtime.Object, oldObj runtime.Object) (runtime.Object, error) {
		clusterRole := obj.(*rbac.ClusterRole)
		oldClusterRole := oldObj.(*rbac.ClusterRole)

		// if we're only mutating fields needed for the GC to eventually delete this obj, return
		if rbacregistry.IsOnlyMutatingGCFields(obj, oldObj, kapihelper.Semantic) {
			return obj, nil
		}

		rules := clusterRole.Rules
		if err := rbacregistryvalidation.ConfirmNoEscalation(ctx, s.ruleResolver, rules); err != nil {
			return nil, apierrors.NewForbidden(groupResource, clusterRole.Name, err)
		}
		// to change the aggregation rule, since it can gather anything and prevent tightening, requires * on *.*
		if hasAggregationRule(clusterRole) || hasAggregationRule(oldClusterRole) {
			if err := rbacregistryvalidation.ConfirmNoEscalation(ctx, s.ruleResolver, fullAuthority); err != nil {
				return nil, apierrors.NewForbidden(groupResource, clusterRole.Name, errors.New("must have cluster-admin privileges to use the aggregationRule"))
			}
		}

		return obj, nil
	})

<<<<<<< HEAD
	return s.StandardStorage.Update(ctx, name, nonEscalatingInfo, createValidation, updateValidation)
}

func hasAggregationRule(clusterRole *rbac.ClusterRole) bool {
	return clusterRole.AggregationRule != nil && len(clusterRole.AggregationRule.ClusterRoleSelectors) > 0
=======
	return s.StandardStorage.Update(ctx, name, nonEscalatingInfo)
>>>>>>> efdfaf9e
}<|MERGE_RESOLUTION|>--- conflicted
+++ resolved
@@ -95,13 +95,9 @@
 		return obj, nil
 	})
 
-<<<<<<< HEAD
-	return s.StandardStorage.Update(ctx, name, nonEscalatingInfo, createValidation, updateValidation)
+	return s.StandardStorage.Update(ctx, name, nonEscalatingInfo)
 }
 
 func hasAggregationRule(clusterRole *rbac.ClusterRole) bool {
 	return clusterRole.AggregationRule != nil && len(clusterRole.AggregationRule.ClusterRoleSelectors) > 0
-=======
-	return s.StandardStorage.Update(ctx, name, nonEscalatingInfo)
->>>>>>> efdfaf9e
 }