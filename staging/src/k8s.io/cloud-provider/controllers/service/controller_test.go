/*
Copyright 2015 The Kubernetes Authors.

Licensed under the Apache License, Version 2.0 (the "License");
you may not use this file except in compliance with the License.
You may obtain a copy of the License at

    http://www.apache.org/licenses/LICENSE-2.0

Unless required by applicable law or agreed to in writing, software
distributed under the License is distributed on an "AS IS" BASIS,
WITHOUT WARRANTIES OR CONDITIONS OF ANY KIND, either express or implied.
See the License for the specific language governing permissions and
limitations under the License.
*/

package service

import (
	"context"
	"errors"
	"fmt"
	"reflect"
	"sort"
	"strings"
	"testing"
	"time"

	v1 "k8s.io/api/core/v1"
	apierrors "k8s.io/apimachinery/pkg/api/errors"
	metav1 "k8s.io/apimachinery/pkg/apis/meta/v1"
	"k8s.io/apimachinery/pkg/labels"
	"k8s.io/apimachinery/pkg/runtime"
	"k8s.io/apimachinery/pkg/runtime/schema"
	"k8s.io/apimachinery/pkg/types"
	"k8s.io/apimachinery/pkg/util/intstr"
	"k8s.io/client-go/informers"
	"k8s.io/client-go/kubernetes/fake"
	"k8s.io/client-go/kubernetes/scheme"
	v1core "k8s.io/client-go/kubernetes/typed/core/v1"
	core "k8s.io/client-go/testing"
	"k8s.io/client-go/tools/record"
	"k8s.io/client-go/util/workqueue"
	fakecloud "k8s.io/cloud-provider/fake"
	servicehelper "k8s.io/cloud-provider/service/helpers"
	utilpointer "k8s.io/utils/pointer"
)

const region = "us-central"

func newService(name string, uid types.UID, serviceType v1.ServiceType) *v1.Service {
	return &v1.Service{
		ObjectMeta: metav1.ObjectMeta{
			Name:      name,
			Namespace: "default",
			UID:       uid,
		},
		Spec: v1.ServiceSpec{
			Type: serviceType,
		},
	}
}

//Wrap newService so that you don't have to call default arguments again and again.
func defaultExternalService() *v1.Service {
	return newService("external-balancer", types.UID("123"), v1.ServiceTypeLoadBalancer)
}

func alwaysReady() bool { return true }

func newController() (*Controller, *fakecloud.Cloud, *fake.Clientset) {
	cloud := &fakecloud.Cloud{}
	cloud.Region = region

	kubeClient := fake.NewSimpleClientset()
	informerFactory := informers.NewSharedInformerFactory(kubeClient, 0)
	serviceInformer := informerFactory.Core().V1().Services()
	nodeInformer := informerFactory.Core().V1().Nodes()
	broadcaster := record.NewBroadcaster()
	broadcaster.StartStructuredLogging(0)
	broadcaster.StartRecordingToSink(&v1core.EventSinkImpl{Interface: kubeClient.CoreV1().Events("")})
	recorder := broadcaster.NewRecorder(scheme.Scheme, v1.EventSource{Component: "service-controller"})

	controller := &Controller{
		cloud:            cloud,
		knownHosts:       []*v1.Node{},
		kubeClient:       kubeClient,
		clusterName:      "test-cluster",
		cache:            &serviceCache{serviceMap: make(map[string]*cachedService)},
		eventBroadcaster: broadcaster,
		eventRecorder:    recorder,
		nodeLister:       newFakeNodeLister(nil),
		nodeListerSynced: nodeInformer.Informer().HasSynced,
		queue:            workqueue.NewNamedRateLimitingQueue(workqueue.NewItemExponentialFailureRateLimiter(minRetryDelay, maxRetryDelay), "service"),
		nodeSyncCh:       make(chan interface{}, 1),
	}

	balancer, _ := cloud.LoadBalancer()
	controller.balancer = balancer

	controller.serviceLister = serviceInformer.Lister()

	controller.nodeListerSynced = alwaysReady
	controller.serviceListerSynced = alwaysReady
	controller.eventRecorder = record.NewFakeRecorder(100)

	cloud.Calls = nil         // ignore any cloud calls made in init()
	kubeClient.ClearActions() // ignore any client calls made in init()

	return controller, cloud, kubeClient
}

// TODO(@MrHohn): Verify the end state when below issue is resolved:
// https://github.com/kubernetes/client-go/issues/607
func TestSyncLoadBalancerIfNeeded(t *testing.T) {
	testCases := []struct {
		desc                 string
		service              *v1.Service
		lbExists             bool
		expectOp             loadBalancerOperation
		expectCreateAttempt  bool
		expectDeleteAttempt  bool
		expectPatchStatus    bool
		expectPatchFinalizer bool
	}{
		{
			desc: "service doesn't want LB",
			service: &v1.Service{
				ObjectMeta: metav1.ObjectMeta{
					Name:      "no-external-balancer",
					Namespace: "default",
				},
				Spec: v1.ServiceSpec{
					Type: v1.ServiceTypeClusterIP,
				},
			},
			expectOp:          deleteLoadBalancer,
			expectPatchStatus: false,
		},
		{
			desc: "service no longer wants LB",
			service: &v1.Service{
				ObjectMeta: metav1.ObjectMeta{
					Name:      "no-external-balancer",
					Namespace: "default",
				},
				Spec: v1.ServiceSpec{
					Type: v1.ServiceTypeClusterIP,
				},
				Status: v1.ServiceStatus{
					LoadBalancer: v1.LoadBalancerStatus{
						Ingress: []v1.LoadBalancerIngress{
							{IP: "8.8.8.8"},
						},
					},
				},
			},
			lbExists:            true,
			expectOp:            deleteLoadBalancer,
			expectDeleteAttempt: true,
			expectPatchStatus:   true,
		},
		{
			desc: "udp service that wants LB",
			service: &v1.Service{
				ObjectMeta: metav1.ObjectMeta{
					Name:      "udp-service",
					Namespace: "default",
				},
				Spec: v1.ServiceSpec{
					Ports: []v1.ServicePort{{
						Port:     80,
						Protocol: v1.ProtocolUDP,
					}},
					Type: v1.ServiceTypeLoadBalancer,
				},
			},
			expectOp:             ensureLoadBalancer,
			expectCreateAttempt:  true,
			expectPatchStatus:    true,
			expectPatchFinalizer: true,
		},
		{
			desc: "tcp service that wants LB",
			service: &v1.Service{
				ObjectMeta: metav1.ObjectMeta{
					Name:      "basic-service1",
					Namespace: "default",
				},
				Spec: v1.ServiceSpec{
					Ports: []v1.ServicePort{{
						Port:     80,
						Protocol: v1.ProtocolTCP,
					}},
					Type: v1.ServiceTypeLoadBalancer,
				},
			},
			expectOp:             ensureLoadBalancer,
			expectCreateAttempt:  true,
			expectPatchStatus:    true,
			expectPatchFinalizer: true,
		},
		{
			desc: "sctp service that wants LB",
			service: &v1.Service{
				ObjectMeta: metav1.ObjectMeta{
					Name:      "sctp-service",
					Namespace: "default",
				},
				Spec: v1.ServiceSpec{
					Ports: []v1.ServicePort{{
						Port:     80,
						Protocol: v1.ProtocolSCTP,
					}},
					Type: v1.ServiceTypeLoadBalancer,
				},
			},
			expectOp:             ensureLoadBalancer,
			expectCreateAttempt:  true,
			expectPatchStatus:    true,
			expectPatchFinalizer: true,
		},
		{
			desc: "service specifies loadBalancerClass",
			service: &v1.Service{
				ObjectMeta: metav1.ObjectMeta{
					Name:      "with-external-balancer",
					Namespace: "default",
				},
				Spec: v1.ServiceSpec{
					Type:              v1.ServiceTypeLoadBalancer,
					LoadBalancerClass: utilpointer.StringPtr("custom-loadbalancer"),
				},
			},
			expectOp:             deleteLoadBalancer,
			expectCreateAttempt:  false,
			expectPatchStatus:    false,
			expectPatchFinalizer: false,
		},
		{
			desc: "service doesn't specify loadBalancerClass",
			service: &v1.Service{
				ObjectMeta: metav1.ObjectMeta{
					Name:      "with-external-balancer",
					Namespace: "default",
				},
				Spec: v1.ServiceSpec{
					Ports: []v1.ServicePort{{
						Port:     80,
						Protocol: v1.ProtocolSCTP,
					}},
					Type:              v1.ServiceTypeLoadBalancer,
					LoadBalancerClass: nil,
				},
			},
			expectOp:             ensureLoadBalancer,
			expectCreateAttempt:  true,
			expectPatchStatus:    true,
			expectPatchFinalizer: true,
		},
		// Finalizer test cases below.
		{
			desc: "service with finalizer that no longer wants LB",
			service: &v1.Service{
				ObjectMeta: metav1.ObjectMeta{
					Name:       "no-external-balancer",
					Namespace:  "default",
					Finalizers: []string{servicehelper.LoadBalancerCleanupFinalizer},
				},
				Spec: v1.ServiceSpec{
					Type: v1.ServiceTypeClusterIP,
				},
				Status: v1.ServiceStatus{
					LoadBalancer: v1.LoadBalancerStatus{
						Ingress: []v1.LoadBalancerIngress{
							{IP: "8.8.8.8"},
						},
					},
				},
			},
			lbExists:             true,
			expectOp:             deleteLoadBalancer,
			expectDeleteAttempt:  true,
			expectPatchStatus:    true,
			expectPatchFinalizer: true,
		},
		{
			desc: "service that needs cleanup",
			service: &v1.Service{
				ObjectMeta: metav1.ObjectMeta{
					Name:      "basic-service1",
					Namespace: "default",
					DeletionTimestamp: &metav1.Time{
						Time: time.Now(),
					},
					Finalizers: []string{servicehelper.LoadBalancerCleanupFinalizer},
				},
				Spec: v1.ServiceSpec{
					Ports: []v1.ServicePort{{
						Port:     80,
						Protocol: v1.ProtocolTCP,
					}},
					Type: v1.ServiceTypeLoadBalancer,
				},
				Status: v1.ServiceStatus{
					LoadBalancer: v1.LoadBalancerStatus{
						Ingress: []v1.LoadBalancerIngress{
							{IP: "8.8.8.8"},
						},
					},
				},
			},
			lbExists:             true,
			expectOp:             deleteLoadBalancer,
			expectDeleteAttempt:  true,
			expectPatchStatus:    true,
			expectPatchFinalizer: true,
		},
		{
			desc: "service without finalizer that wants LB",
			service: &v1.Service{
				ObjectMeta: metav1.ObjectMeta{
					Name:      "basic-service1",
					Namespace: "default",
				},
				Spec: v1.ServiceSpec{
					Ports: []v1.ServicePort{{
						Port:     80,
						Protocol: v1.ProtocolTCP,
					}},
					Type: v1.ServiceTypeLoadBalancer,
				},
			},
			expectOp:             ensureLoadBalancer,
			expectCreateAttempt:  true,
			expectPatchStatus:    true,
			expectPatchFinalizer: true,
		},
		{
			desc: "service with finalizer that wants LB",
			service: &v1.Service{
				ObjectMeta: metav1.ObjectMeta{
					Name:       "basic-service1",
					Namespace:  "default",
					Finalizers: []string{servicehelper.LoadBalancerCleanupFinalizer},
				},
				Spec: v1.ServiceSpec{
					Ports: []v1.ServicePort{{
						Port:     80,
						Protocol: v1.ProtocolTCP,
					}},
					Type: v1.ServiceTypeLoadBalancer,
				},
			},
			expectOp:             ensureLoadBalancer,
			expectCreateAttempt:  true,
			expectPatchStatus:    true,
			expectPatchFinalizer: false,
		},
	}

	for _, tc := range testCases {
		t.Run(tc.desc, func(t *testing.T) {
			ctx, cancel := context.WithCancel(context.Background())
			defer cancel()
			controller, cloud, client := newController()
			cloud.Exists = tc.lbExists
			key := fmt.Sprintf("%s/%s", tc.service.Namespace, tc.service.Name)
			if _, err := client.CoreV1().Services(tc.service.Namespace).Create(ctx, tc.service, metav1.CreateOptions{}); err != nil {
				t.Fatalf("Failed to prepare service %s for testing: %v", key, err)
			}
			client.ClearActions()

			op, err := controller.syncLoadBalancerIfNeeded(ctx, tc.service, key)
			if err != nil {
				t.Errorf("Got error: %v, want nil", err)
			}
			if op != tc.expectOp {
				t.Errorf("Got operation %v, want %v", op, tc.expectOp)
			}
			// Capture actions from test so it won't be messed up.
			actions := client.Actions()

			if !tc.expectCreateAttempt && !tc.expectDeleteAttempt {
				if len(cloud.Calls) > 0 {
					t.Errorf("Unexpected cloud provider calls: %v", cloud.Calls)
				}
				if len(actions) > 0 {
					t.Errorf("Unexpected client actions: %v", actions)
				}
				return
			}

			if tc.expectCreateAttempt {
				createCallFound := false
				for _, call := range cloud.Calls {
					if call == "create" {
						createCallFound = true
					}
				}
				if !createCallFound {
					t.Errorf("Got no create call for load balancer, expected one")
				}

				if len(cloud.Balancers) == 0 {
					t.Errorf("Got no load balancer: %v, expected one to be created", cloud.Balancers)
				}

				for _, balancer := range cloud.Balancers {
					if balancer.Name != controller.balancer.GetLoadBalancerName(context.Background(), "", tc.service) ||
						balancer.Region != region ||
						balancer.Ports[0].Port != tc.service.Spec.Ports[0].Port {
						t.Errorf("Created load balancer has incorrect parameters: %v", balancer)
					}
				}
			}

			if tc.expectDeleteAttempt {
				deleteCallFound := false
				for _, call := range cloud.Calls {
					if call == "delete" {
						deleteCallFound = true
					}
				}
				if !deleteCallFound {
					t.Errorf("Got no delete call for load balancer, expected one")
				}
			}

			expectNumPatches := 0
			if tc.expectPatchStatus {
				expectNumPatches++
			}
			if tc.expectPatchFinalizer {
				expectNumPatches++
			}
			numPatches := 0
			for _, action := range actions {
				if action.Matches("patch", "services") {
					numPatches++
				}
			}
			if numPatches != expectNumPatches {
				t.Errorf("Got %d patches, expect %d instead. Actions: %v", numPatches, expectNumPatches, actions)
			}
		})
	}
}

// TODO: Finish converting and update comments
func TestUpdateNodesInExternalLoadBalancer(t *testing.T) {
	nodes := []*v1.Node{
		{ObjectMeta: metav1.ObjectMeta{Name: "node0"}, Status: v1.NodeStatus{Conditions: []v1.NodeCondition{{Type: v1.NodeReady, Status: v1.ConditionTrue}}}},
		{ObjectMeta: metav1.ObjectMeta{Name: "node1"}, Status: v1.NodeStatus{Conditions: []v1.NodeCondition{{Type: v1.NodeReady, Status: v1.ConditionTrue}}}},
		{ObjectMeta: metav1.ObjectMeta{Name: "node73"}, Status: v1.NodeStatus{Conditions: []v1.NodeCondition{{Type: v1.NodeReady, Status: v1.ConditionTrue}}}},
	}
	table := []struct {
		desc                string
		services            []*v1.Service
		expectedUpdateCalls []fakecloud.UpdateBalancerCall
		workers             int
	}{
		{
			desc:                "No services present: no calls should be made.",
			services:            []*v1.Service{},
			expectedUpdateCalls: nil,
			workers:             1,
		},
		{
			desc: "Services do not have external load balancers: no calls should be made.",
			services: []*v1.Service{
				newService("s0", "111", v1.ServiceTypeClusterIP),
				newService("s1", "222", v1.ServiceTypeNodePort),
			},
			expectedUpdateCalls: nil,
			workers:             2,
		},
		{
			desc: "Services does have an external load balancer: one call should be made.",
			services: []*v1.Service{
				newService("s0", "333", v1.ServiceTypeLoadBalancer),
			},
			expectedUpdateCalls: []fakecloud.UpdateBalancerCall{
				{Service: newService("s0", "333", v1.ServiceTypeLoadBalancer), Hosts: nodes},
			},
			workers: 3,
		},
		{
			desc: "Three services have an external load balancer: three calls.",
			services: []*v1.Service{
				newService("s0", "444", v1.ServiceTypeLoadBalancer),
				newService("s1", "555", v1.ServiceTypeLoadBalancer),
				newService("s2", "666", v1.ServiceTypeLoadBalancer),
			},
			expectedUpdateCalls: []fakecloud.UpdateBalancerCall{
				{Service: newService("s0", "444", v1.ServiceTypeLoadBalancer), Hosts: nodes},
				{Service: newService("s1", "555", v1.ServiceTypeLoadBalancer), Hosts: nodes},
				{Service: newService("s2", "666", v1.ServiceTypeLoadBalancer), Hosts: nodes},
			},
			workers: 4,
		},
		{
			desc: "Two services have an external load balancer and two don't: two calls.",
			services: []*v1.Service{
				newService("s0", "777", v1.ServiceTypeNodePort),
				newService("s1", "888", v1.ServiceTypeLoadBalancer),
				newService("s3", "999", v1.ServiceTypeLoadBalancer),
				newService("s4", "123", v1.ServiceTypeClusterIP),
			},
			expectedUpdateCalls: []fakecloud.UpdateBalancerCall{
				{Service: newService("s1", "888", v1.ServiceTypeLoadBalancer), Hosts: nodes},
				{Service: newService("s3", "999", v1.ServiceTypeLoadBalancer), Hosts: nodes},
			},
			workers: 5,
		},
		{
			desc: "One service has an external load balancer and one is nil: one call.",
			services: []*v1.Service{
				newService("s0", "234", v1.ServiceTypeLoadBalancer),
				nil,
			},
			expectedUpdateCalls: []fakecloud.UpdateBalancerCall{
				{Service: newService("s0", "234", v1.ServiceTypeLoadBalancer), Hosts: nodes},
			},
			workers: 6,
		},
		{
			desc: "Four services have external load balancer with only 2 workers",
			services: []*v1.Service{
				newService("s0", "777", v1.ServiceTypeLoadBalancer),
				newService("s1", "888", v1.ServiceTypeLoadBalancer),
				newService("s3", "999", v1.ServiceTypeLoadBalancer),
				newService("s4", "123", v1.ServiceTypeLoadBalancer),
			},
			expectedUpdateCalls: []fakecloud.UpdateBalancerCall{
				{Service: newService("s0", "777", v1.ServiceTypeLoadBalancer), Hosts: nodes},
				{Service: newService("s1", "888", v1.ServiceTypeLoadBalancer), Hosts: nodes},
				{Service: newService("s3", "999", v1.ServiceTypeLoadBalancer), Hosts: nodes},
				{Service: newService("s4", "123", v1.ServiceTypeLoadBalancer), Hosts: nodes},
			},
			workers: 2,
		},
	}
	for _, item := range table {
		t.Run(item.desc, func(t *testing.T) {
			ctx, cancel := context.WithCancel(context.Background())
			defer cancel()
			controller, cloud, _ := newController()
			controller.nodeLister = newFakeNodeLister(nil, nodes...)

			if servicesToRetry := controller.updateLoadBalancerHosts(ctx, item.services, item.workers); servicesToRetry != nil {
				t.Errorf("for case %q, unexpected servicesToRetry: %v", item.desc, servicesToRetry)
			}
			compareUpdateCalls(t, item.expectedUpdateCalls, cloud.UpdateCalls)
		})
	}
}

func TestNodeChangesInExternalLoadBalancer(t *testing.T) {
	node1 := &v1.Node{ObjectMeta: metav1.ObjectMeta{Name: "node0"}, Status: v1.NodeStatus{Conditions: []v1.NodeCondition{{Type: v1.NodeReady, Status: v1.ConditionTrue}}}}
	node2 := &v1.Node{ObjectMeta: metav1.ObjectMeta{Name: "node1"}, Status: v1.NodeStatus{Conditions: []v1.NodeCondition{{Type: v1.NodeReady, Status: v1.ConditionTrue}}}}
	node3 := &v1.Node{ObjectMeta: metav1.ObjectMeta{Name: "node73"}, Status: v1.NodeStatus{Conditions: []v1.NodeCondition{{Type: v1.NodeReady, Status: v1.ConditionTrue}}}}
	node4 := &v1.Node{ObjectMeta: metav1.ObjectMeta{Name: "node4"}, Status: v1.NodeStatus{Conditions: []v1.NodeCondition{{Type: v1.NodeReady, Status: v1.ConditionTrue}}}}

	services := []*v1.Service{
		newService("s0", "777", v1.ServiceTypeLoadBalancer),
		newService("s1", "888", v1.ServiceTypeLoadBalancer),
		newService("s3", "999", v1.ServiceTypeLoadBalancer),
		newService("s4", "123", v1.ServiceTypeLoadBalancer),
	}

	controller, cloud, _ := newController()
	for _, tc := range []struct {
		desc                  string
		nodes                 []*v1.Node
		expectedUpdateCalls   []fakecloud.UpdateBalancerCall
		worker                int
		nodeListerErr         error
		expectedRetryServices []*v1.Service
	}{
		{
			desc:  "only 1 node",
			nodes: []*v1.Node{node1},
			expectedUpdateCalls: []fakecloud.UpdateBalancerCall{
				{Service: newService("s0", "777", v1.ServiceTypeLoadBalancer), Hosts: []*v1.Node{node1}},
				{Service: newService("s1", "888", v1.ServiceTypeLoadBalancer), Hosts: []*v1.Node{node1}},
				{Service: newService("s3", "999", v1.ServiceTypeLoadBalancer), Hosts: []*v1.Node{node1}},
				{Service: newService("s4", "123", v1.ServiceTypeLoadBalancer), Hosts: []*v1.Node{node1}},
			},
			worker:                3,
			nodeListerErr:         nil,
			expectedRetryServices: []*v1.Service{},
		},
		{
			desc:  "2 nodes",
			nodes: []*v1.Node{node1, node2},
			expectedUpdateCalls: []fakecloud.UpdateBalancerCall{
				{Service: newService("s0", "777", v1.ServiceTypeLoadBalancer), Hosts: []*v1.Node{node1, node2}},
				{Service: newService("s1", "888", v1.ServiceTypeLoadBalancer), Hosts: []*v1.Node{node1, node2}},
				{Service: newService("s3", "999", v1.ServiceTypeLoadBalancer), Hosts: []*v1.Node{node1, node2}},
				{Service: newService("s4", "123", v1.ServiceTypeLoadBalancer), Hosts: []*v1.Node{node1, node2}},
			},
			worker:                1,
			nodeListerErr:         nil,
			expectedRetryServices: []*v1.Service{},
		},
		{
			desc:  "4 nodes",
			nodes: []*v1.Node{node1, node2, node3, node4},
			expectedUpdateCalls: []fakecloud.UpdateBalancerCall{
				{Service: newService("s0", "777", v1.ServiceTypeLoadBalancer), Hosts: []*v1.Node{node1, node2, node3, node4}},
				{Service: newService("s1", "888", v1.ServiceTypeLoadBalancer), Hosts: []*v1.Node{node1, node2, node3, node4}},
				{Service: newService("s3", "999", v1.ServiceTypeLoadBalancer), Hosts: []*v1.Node{node1, node2, node3, node4}},
				{Service: newService("s4", "123", v1.ServiceTypeLoadBalancer), Hosts: []*v1.Node{node1, node2, node3, node4}},
			},
			worker:                3,
			nodeListerErr:         nil,
			expectedRetryServices: []*v1.Service{},
		},
		{
			desc:                  "error occur during sync",
			nodes:                 []*v1.Node{node1, node2, node3, node4},
			expectedUpdateCalls:   []fakecloud.UpdateBalancerCall{},
			worker:                3,
			nodeListerErr:         fmt.Errorf("random error"),
			expectedRetryServices: services,
		},
		{
			desc:                  "error occur during sync with 1 workers",
			nodes:                 []*v1.Node{node1, node2, node3, node4},
			expectedUpdateCalls:   []fakecloud.UpdateBalancerCall{},
			worker:                1,
			nodeListerErr:         fmt.Errorf("random error"),
			expectedRetryServices: services,
		},
	} {
		t.Run(tc.desc, func(t *testing.T) {
			ctx, cancel := context.WithCancel(context.Background())
			defer cancel()
			controller.nodeLister = newFakeNodeLister(tc.nodeListerErr, tc.nodes...)
			servicesToRetry := controller.updateLoadBalancerHosts(ctx, services, tc.worker)
			compareServiceList(t, tc.expectedRetryServices, servicesToRetry)
			compareUpdateCalls(t, tc.expectedUpdateCalls, cloud.UpdateCalls)
			cloud.UpdateCalls = []fakecloud.UpdateBalancerCall{}
		})
	}
}

// compareServiceList compares if both left and right inputs contains the same service list despite the order.
func compareServiceList(t *testing.T, left, right []*v1.Service) {
	if len(left) != len(right) {
		t.Errorf("expect len(left) == len(right), but got %v != %v", len(left), len(right))
	}

	mismatch := false
	for _, l := range left {
		found := false
		for _, r := range right {
			if reflect.DeepEqual(l, r) {
				found = true
			}
		}
		if !found {
			mismatch = true
			break
		}
	}
	if mismatch {
		t.Errorf("expected service list to match, expected %+v, got %+v", left, right)
	}
}

// compareUpdateCalls compares if the same update calls were made in both left and right inputs despite the order.
func compareUpdateCalls(t *testing.T, left, right []fakecloud.UpdateBalancerCall) {
	if len(left) != len(right) {
		t.Errorf("expect len(left) == len(right), but got %v != %v", len(left), len(right))
	}

	mismatch := false
	for _, l := range left {
		found := false
		for _, r := range right {
			if reflect.DeepEqual(l, r) {
				found = true
			}
		}
		if !found {
			mismatch = true
			break
		}
	}
	if mismatch {
		t.Errorf("expected update calls to match, expected %+v, got %+v", left, right)
	}
}

func TestProcessServiceCreateOrUpdate(t *testing.T) {
	controller, _, client := newController()

	//A pair of old and new loadbalancer IP address
	oldLBIP := "192.168.1.1"
	newLBIP := "192.168.1.11"

	testCases := []struct {
		testName   string
		key        string
		updateFn   func(*v1.Service) *v1.Service //Manipulate the structure
		svc        *v1.Service
		expectedFn func(*v1.Service, error) error //Error comparison function
	}{
		{
			testName: "If updating a valid service",
			key:      "validKey",
			svc:      defaultExternalService(),
			updateFn: func(svc *v1.Service) *v1.Service {

				controller.cache.getOrCreate("validKey")
				return svc

			},
			expectedFn: func(svc *v1.Service, err error) error {
				return err
			},
		},
		{
			testName: "If Updating Loadbalancer IP",
			key:      "default/sync-test-name",
			svc:      newService("sync-test-name", types.UID("sync-test-uid"), v1.ServiceTypeLoadBalancer),
			updateFn: func(svc *v1.Service) *v1.Service {

				svc.Spec.LoadBalancerIP = oldLBIP

				keyExpected := svc.GetObjectMeta().GetNamespace() + "/" + svc.GetObjectMeta().GetName()
				controller.enqueueService(svc)
				cachedServiceTest := controller.cache.getOrCreate(keyExpected)
				cachedServiceTest.state = svc
				controller.cache.set(keyExpected, cachedServiceTest)

				keyGot, quit := controller.queue.Get()
				if quit {
					t.Fatalf("get no queue element")
				}
				if keyExpected != keyGot.(string) {
					t.Fatalf("get service key error, expected: %s, got: %s", keyExpected, keyGot.(string))
				}

				newService := svc.DeepCopy()

				newService.Spec.LoadBalancerIP = newLBIP
				return newService

			},
			expectedFn: func(svc *v1.Service, err error) error {

				if err != nil {
					return err
				}

				keyExpected := svc.GetObjectMeta().GetNamespace() + "/" + svc.GetObjectMeta().GetName()

				cachedServiceGot, exist := controller.cache.get(keyExpected)
				if !exist {
					return fmt.Errorf("update service error, queue should contain service: %s", keyExpected)
				}
				if cachedServiceGot.state.Spec.LoadBalancerIP != newLBIP {
					return fmt.Errorf("update LoadBalancerIP error, expected: %s, got: %s", newLBIP, cachedServiceGot.state.Spec.LoadBalancerIP)
				}
				return nil
			},
		},
	}

	for _, tc := range testCases {
		ctx, cancel := context.WithCancel(context.Background())
		defer cancel()
		newSvc := tc.updateFn(tc.svc)
		if _, err := client.CoreV1().Services(tc.svc.Namespace).Create(ctx, tc.svc, metav1.CreateOptions{}); err != nil {
			t.Fatalf("Failed to prepare service %s for testing: %v", tc.key, err)
		}
		obtErr := controller.processServiceCreateOrUpdate(ctx, newSvc, tc.key)
		if err := tc.expectedFn(newSvc, obtErr); err != nil {
			t.Errorf("%v processServiceCreateOrUpdate() %v", tc.testName, err)
		}
	}

}

// TestProcessServiceCreateOrUpdateK8sError tests processServiceCreateOrUpdate
// with various kubernetes errors when patching status.
func TestProcessServiceCreateOrUpdateK8sError(t *testing.T) {
	svcName := "svc-k8s-err"
	conflictErr := apierrors.NewConflict(schema.GroupResource{}, svcName, errors.New("object conflict"))
	notFoundErr := apierrors.NewNotFound(schema.GroupResource{}, svcName)

	testCases := []struct {
		desc      string
		k8sErr    error
		expectErr error
	}{
		{
			desc:      "conflict error",
			k8sErr:    conflictErr,
			expectErr: fmt.Errorf("failed to update load balancer status: %v", conflictErr),
		},
		{
			desc:      "not found error",
			k8sErr:    notFoundErr,
			expectErr: nil,
		},
	}

	for _, tc := range testCases {
		t.Run(tc.desc, func(t *testing.T) {
			ctx, cancel := context.WithCancel(context.Background())
			defer cancel()
			svc := newService(svcName, types.UID("123"), v1.ServiceTypeLoadBalancer)
			// Preset finalizer so k8s error only happens when patching status.
			svc.Finalizers = []string{servicehelper.LoadBalancerCleanupFinalizer}
			controller, _, client := newController()
			client.PrependReactor("patch", "services", func(action core.Action) (bool, runtime.Object, error) {
				return true, nil, tc.k8sErr
			})

			if err := controller.processServiceCreateOrUpdate(ctx, svc, svcName); !reflect.DeepEqual(err, tc.expectErr) {
				t.Fatalf("processServiceCreateOrUpdate() = %v, want %v", err, tc.expectErr)
			}
			if tc.expectErr == nil {
				return
			}

			errMsg := "Error syncing load balancer"
			if gotEvent := func() bool {
				events := controller.eventRecorder.(*record.FakeRecorder).Events
				for len(events) > 0 {
					e := <-events
					if strings.Contains(e, errMsg) {
						return true
					}
				}
				return false
			}(); !gotEvent {
				t.Errorf("processServiceCreateOrUpdate() = can't find sync error event, want event contains %q", errMsg)
			}
		})
	}

}

func TestSyncService(t *testing.T) {

	var controller *Controller

	testCases := []struct {
		testName   string
		key        string
		updateFn   func()            //Function to manipulate the controller element to simulate error
		expectedFn func(error) error //Expected function if returns nil then test passed, failed otherwise
	}{
		{
			testName: "if an invalid service name is synced",
			key:      "invalid/key/string",
			updateFn: func() {
				controller, _, _ = newController()
			},
			expectedFn: func(e error) error {
				//TODO: should find a way to test for dependent package errors in such a way that it won't break
				//TODO:	our tests, currently we only test if there is an error.
				//Error should be unexpected key format: "invalid/key/string"
				expectedError := fmt.Sprintf("unexpected key format: %q", "invalid/key/string")
				if e == nil || e.Error() != expectedError {
					return fmt.Errorf("Expected=unexpected key format: %q, Obtained=%v", "invalid/key/string", e)
				}
				return nil
			},
		},
		/* We cannot open this test case as syncService(key) currently runtime.HandleError(err) and suppresses frequently occurring errors
		{
			testName: "if an invalid service is synced",
			key: "somethingelse",
			updateFn: func() {
				controller, _, _ = newController()
				srv := controller.cache.getOrCreate("external-balancer")
				srv.state = defaultExternalService()
			},
			expectedErr: fmt.Errorf("service somethingelse not in cache even though the watcher thought it was. Ignoring the deletion."),
		},
		*/

		//TODO: see if we can add a test for valid but error throwing service, its difficult right now because synCService() currently runtime.HandleError
		{
			testName: "if valid service",
			key:      "external-balancer",
			updateFn: func() {
				testSvc := defaultExternalService()
				controller, _, _ = newController()
				controller.enqueueService(testSvc)
				svc := controller.cache.getOrCreate("external-balancer")
				svc.state = testSvc
			},
			expectedFn: func(e error) error {
				//error should be nil
				if e != nil {
					return fmt.Errorf("Expected=nil, Obtained=%v", e)
				}
				return nil
			},
		},
	}

	for _, tc := range testCases {
		ctx, cancel := context.WithCancel(context.Background())
		defer cancel()

		tc.updateFn()
		obtainedErr := controller.syncService(ctx, tc.key)

		//expected matches obtained ??.
		if exp := tc.expectedFn(obtainedErr); exp != nil {
			t.Errorf("%v Error:%v", tc.testName, exp)
		}

		//Post processing, the element should not be in the sync queue.
		_, exist := controller.cache.get(tc.key)
		if exist {
			t.Fatalf("%v working Queue should be empty, but contains %s", tc.testName, tc.key)
		}
	}
}

func TestProcessServiceDeletion(t *testing.T) {

	var controller *Controller
	var cloud *fakecloud.Cloud
	// Add a global svcKey name
	svcKey := "external-balancer"

	testCases := []struct {
		testName   string
		updateFn   func(*Controller)        // Update function used to manipulate srv and controller values
		expectedFn func(svcErr error) error // Function to check if the returned value is expected
	}{
		{
			testName: "If a non-existent service is deleted",
			updateFn: func(controller *Controller) {
				// Does not do anything
			},
			expectedFn: func(svcErr error) error {
				return svcErr
			},
		},
		{
			testName: "If cloudprovided failed to delete the service",
			updateFn: func(controller *Controller) {

				svc := controller.cache.getOrCreate(svcKey)
				svc.state = defaultExternalService()
				cloud.Err = fmt.Errorf("error Deleting the Loadbalancer")

			},
			expectedFn: func(svcErr error) error {

				expectedError := "error Deleting the Loadbalancer"

				if svcErr == nil || svcErr.Error() != expectedError {
					return fmt.Errorf("Expected=%v Obtained=%v", expectedError, svcErr)
				}

				return nil
			},
		},
		{
			testName: "If delete was successful",
			updateFn: func(controller *Controller) {

				testSvc := defaultExternalService()
				controller.enqueueService(testSvc)
				svc := controller.cache.getOrCreate(svcKey)
				svc.state = testSvc
				controller.cache.set(svcKey, svc)

			},
			expectedFn: func(svcErr error) error {
				if svcErr != nil {
					return fmt.Errorf("Expected=nil Obtained=%v", svcErr)
				}

				// It should no longer be in the workqueue.
				_, exist := controller.cache.get(svcKey)
				if exist {
					return fmt.Errorf("delete service error, queue should not contain service: %s any more", svcKey)
				}

				return nil
			},
		},
	}

	for _, tc := range testCases {
		ctx, cancel := context.WithCancel(context.Background())
		defer cancel()

		//Create a new controller.
		controller, cloud, _ = newController()
		tc.updateFn(controller)
		obtainedErr := controller.processServiceDeletion(ctx, svcKey)
		if err := tc.expectedFn(obtainedErr); err != nil {
			t.Errorf("%v processServiceDeletion() %v", tc.testName, err)
		}
	}

}

// Test cases:
// index    finalizer    timestamp    wantLB  |  clean-up
//   0         0           0            0     |   false    (No finalizer, no clean up)
//   1         0           0            1     |   false    (Ignored as same with case 0)
//   2         0           1            0     |   false    (Ignored as same with case 0)
//   3         0           1            1     |   false    (Ignored as same with case 0)
//   4         1           0            0     |   true
//   5         1           0            1     |   false
//   6         1           1            0     |   true    (Service is deleted, needs clean up)
//   7         1           1            1     |   true    (Ignored as same with case 6)
func TestNeedsCleanup(t *testing.T) {
	testCases := []struct {
		desc               string
		svc                *v1.Service
		expectNeedsCleanup bool
	}{
		{
			desc:               "service without finalizer",
			svc:                &v1.Service{},
			expectNeedsCleanup: false,
		},
		{
			desc: "service with finalizer without timestamp without LB",
			svc: &v1.Service{
				ObjectMeta: metav1.ObjectMeta{
					Finalizers: []string{servicehelper.LoadBalancerCleanupFinalizer},
				},
				Spec: v1.ServiceSpec{
					Type: v1.ServiceTypeNodePort,
				},
			},
			expectNeedsCleanup: true,
		},
		{
			desc: "service with finalizer without timestamp with LB",
			svc: &v1.Service{
				ObjectMeta: metav1.ObjectMeta{
					Finalizers: []string{servicehelper.LoadBalancerCleanupFinalizer},
				},
				Spec: v1.ServiceSpec{
					Type: v1.ServiceTypeLoadBalancer,
				},
			},
			expectNeedsCleanup: false,
		},
		{
			desc: "service with finalizer with timestamp",
			svc: &v1.Service{
				ObjectMeta: metav1.ObjectMeta{
					Finalizers: []string{servicehelper.LoadBalancerCleanupFinalizer},
					DeletionTimestamp: &metav1.Time{
						Time: time.Now(),
					},
				},
			},
			expectNeedsCleanup: true,
		},
	}

	for _, tc := range testCases {
		t.Run(tc.desc, func(t *testing.T) {
			if gotNeedsCleanup := needsCleanup(tc.svc); gotNeedsCleanup != tc.expectNeedsCleanup {
				t.Errorf("needsCleanup() = %t, want %t", gotNeedsCleanup, tc.expectNeedsCleanup)
			}
		})
	}

}

func TestNeedsUpdate(t *testing.T) {

	var oldSvc, newSvc *v1.Service

	testCases := []struct {
		testName            string //Name of the test case
		updateFn            func() //Function to update the service object
		expectedNeedsUpdate bool   //needsupdate always returns bool

	}{
		{
			testName: "If the service type is changed from LoadBalancer to ClusterIP",
			updateFn: func() {
				oldSvc = defaultExternalService()
				newSvc = defaultExternalService()
				newSvc.Spec.Type = v1.ServiceTypeClusterIP
			},
			expectedNeedsUpdate: true,
		},
		{
			testName: "If the Ports are different",
			updateFn: func() {
				oldSvc = defaultExternalService()
				newSvc = defaultExternalService()
				oldSvc.Spec.Ports = []v1.ServicePort{
					{
						Port: 8000,
					},
					{
						Port: 9000,
					},
					{
						Port: 10000,
					},
				}
				newSvc.Spec.Ports = []v1.ServicePort{
					{
						Port: 8001,
					},
					{
						Port: 9001,
					},
					{
						Port: 10001,
					},
				}

			},
			expectedNeedsUpdate: true,
		},
		{
			testName: "If external ip counts are different",
			updateFn: func() {
				oldSvc = defaultExternalService()
				newSvc = defaultExternalService()
				oldSvc.Spec.ExternalIPs = []string{"old.IP.1"}
				newSvc.Spec.ExternalIPs = []string{"new.IP.1", "new.IP.2"}
			},
			expectedNeedsUpdate: true,
		},
		{
			testName: "If external ips are different",
			updateFn: func() {
				oldSvc = defaultExternalService()
				newSvc = defaultExternalService()
				oldSvc.Spec.ExternalIPs = []string{"old.IP.1", "old.IP.2"}
				newSvc.Spec.ExternalIPs = []string{"new.IP.1", "new.IP.2"}
			},
			expectedNeedsUpdate: true,
		},
		{
			testName: "If UID is different",
			updateFn: func() {
				oldSvc = defaultExternalService()
				newSvc = defaultExternalService()
				oldSvc.UID = types.UID("UID old")
				newSvc.UID = types.UID("UID new")
			},
			expectedNeedsUpdate: true,
		},
		{
			testName: "If ExternalTrafficPolicy is different",
			updateFn: func() {
				oldSvc = defaultExternalService()
				newSvc = defaultExternalService()
				newSvc.Spec.ExternalTrafficPolicy = v1.ServiceExternalTrafficPolicyTypeLocal
			},
			expectedNeedsUpdate: true,
		},
		{
			testName: "If HealthCheckNodePort is different",
			updateFn: func() {
				oldSvc = defaultExternalService()
				newSvc = defaultExternalService()
				newSvc.Spec.HealthCheckNodePort = 30123
			},
			expectedNeedsUpdate: true,
		},
		{
			testName: "If TargetGroup is different 1",
			updateFn: func() {
				oldSvc = &v1.Service{
					ObjectMeta: metav1.ObjectMeta{
						Name:      "tcp-service",
						Namespace: "default",
					},
					Spec: v1.ServiceSpec{
						Ports: []v1.ServicePort{{
							Port:       80,
							Protocol:   v1.ProtocolTCP,
							TargetPort: intstr.Parse("20"),
						}},
						Type: v1.ServiceTypeLoadBalancer,
					},
				}
				newSvc = oldSvc.DeepCopy()
				newSvc.Spec.Ports[0].TargetPort = intstr.Parse("21")
			},
			expectedNeedsUpdate: true,
		},
		{
			testName: "If TargetGroup is different 2",
			updateFn: func() {
				oldSvc = &v1.Service{
					ObjectMeta: metav1.ObjectMeta{
						Name:      "tcp-service",
						Namespace: "default",
					},
					Spec: v1.ServiceSpec{
						Ports: []v1.ServicePort{{
							Port:       80,
							Protocol:   v1.ProtocolTCP,
							TargetPort: intstr.Parse("22"),
						}},
						Type: v1.ServiceTypeLoadBalancer,
					},
				}
				newSvc = oldSvc.DeepCopy()
				newSvc.Spec.Ports[0].TargetPort = intstr.Parse("dns")
			},
			expectedNeedsUpdate: true,
		},
	}

	controller, _, _ := newController()
	for _, tc := range testCases {
		tc.updateFn()
		obtainedResult := controller.needsUpdate(oldSvc, newSvc)
		if obtainedResult != tc.expectedNeedsUpdate {
			t.Errorf("%v needsUpdate() should have returned %v but returned %v", tc.testName, tc.expectedNeedsUpdate, obtainedResult)
		}
	}
}

//All the test cases for ServiceCache uses a single cache, these below test cases should be run in order,
//as tc1 (addCache would add elements to the cache)
//and tc2 (delCache would remove element from the cache without it adding automatically)
//Please keep this in mind while adding new test cases.
func TestServiceCache(t *testing.T) {

	//ServiceCache a common service cache for all the test cases
	sc := &serviceCache{serviceMap: make(map[string]*cachedService)}

	testCases := []struct {
		testName     string
		setCacheFn   func()
		checkCacheFn func() error
	}{
		{
			testName: "Add",
			setCacheFn: func() {
				cS := sc.getOrCreate("addTest")
				cS.state = defaultExternalService()
			},
			checkCacheFn: func() error {
				//There must be exactly one element
				if len(sc.serviceMap) != 1 {
					return fmt.Errorf("Expected=1 Obtained=%d", len(sc.serviceMap))
				}
				return nil
			},
		},
		{
			testName: "Del",
			setCacheFn: func() {
				sc.delete("addTest")

			},
			checkCacheFn: func() error {
				//Now it should have no element
				if len(sc.serviceMap) != 0 {
					return fmt.Errorf("Expected=0 Obtained=%d", len(sc.serviceMap))
				}
				return nil
			},
		},
		{
			testName: "Set and Get",
			setCacheFn: func() {
				sc.set("addTest", &cachedService{state: defaultExternalService()})
			},
			checkCacheFn: func() error {
				//Now it should have one element
				Cs, bool := sc.get("addTest")
				if !bool {
					return fmt.Errorf("is Available Expected=true Obtained=%v", bool)
				}
				if Cs == nil {
					return fmt.Errorf("cachedService expected:non-nil Obtained=nil")
				}
				return nil
			},
		},
		{
			testName: "ListKeys",
			setCacheFn: func() {
				//Add one more entry here
				sc.set("addTest1", &cachedService{state: defaultExternalService()})
			},
			checkCacheFn: func() error {
				//It should have two elements
				keys := sc.ListKeys()
				if len(keys) != 2 {
					return fmt.Errorf("elements Expected=2 Obtained=%v", len(keys))
				}
				return nil
			},
		},
		{
			testName:   "GetbyKeys",
			setCacheFn: nil, //Nothing to set
			checkCacheFn: func() error {
				//It should have two elements
				svc, isKey, err := sc.GetByKey("addTest")
				if svc == nil || isKey == false || err != nil {
					return fmt.Errorf("Expected(non-nil, true, nil) Obtained(%v,%v,%v)", svc, isKey, err)
				}
				return nil
			},
		},
		{
			testName:   "allServices",
			setCacheFn: nil, //Nothing to set
			checkCacheFn: func() error {
				//It should return two elements
				svcArray := sc.allServices()
				if len(svcArray) != 2 {
					return fmt.Errorf("Expected(2) Obtained(%v)", len(svcArray))
				}
				return nil
			},
		},
	}

	for _, tc := range testCases {
		if tc.setCacheFn != nil {
			tc.setCacheFn()
		}
		if err := tc.checkCacheFn(); err != nil {
			t.Errorf("%v returned %v", tc.testName, err)
		}
	}
}

//Test a utility functions as it's not easy to unit test nodeSyncInternal directly
func TestNodeSlicesEqualForLB(t *testing.T) {
	numNodes := 10
	nArray := make([]*v1.Node, numNodes)
	mArray := make([]*v1.Node, numNodes)
	for i := 0; i < numNodes; i++ {
		nArray[i] = &v1.Node{}
		nArray[i].Name = fmt.Sprintf("node%d", i)
	}
	for i := 0; i < numNodes; i++ {
		mArray[i] = &v1.Node{}
		mArray[i].Name = fmt.Sprintf("node%d", i+1)
	}

	if !nodeSlicesEqualForLB(nArray, nArray) {
		t.Errorf("nodeSlicesEqualForLB() Expected=true Obtained=false")
	}
	if nodeSlicesEqualForLB(nArray, mArray) {
		t.Errorf("nodeSlicesEqualForLB() Expected=false Obtained=true")
	}
}

// TODO(@MrHohn): Verify the end state when below issue is resolved:
// https://github.com/kubernetes/client-go/issues/607
func TestAddFinalizer(t *testing.T) {
	testCases := []struct {
		desc        string
		svc         *v1.Service
		expectPatch bool
	}{
		{
			desc: "no-op add finalizer",
			svc: &v1.Service{
				ObjectMeta: metav1.ObjectMeta{
					Name:       "test-patch-finalizer",
					Finalizers: []string{servicehelper.LoadBalancerCleanupFinalizer},
				},
			},
			expectPatch: false,
		},
		{
			desc: "add finalizer",
			svc: &v1.Service{
				ObjectMeta: metav1.ObjectMeta{
					Name: "test-patch-finalizer",
				},
			},
			expectPatch: true,
		},
	}

	for _, tc := range testCases {
		t.Run(tc.desc, func(t *testing.T) {
			ctx, cancel := context.WithCancel(context.Background())
			defer cancel()
			c := fake.NewSimpleClientset()
			s := &Controller{
				kubeClient: c,
			}
			if _, err := s.kubeClient.CoreV1().Services(tc.svc.Namespace).Create(ctx, tc.svc, metav1.CreateOptions{}); err != nil {
				t.Fatalf("Failed to prepare service for testing: %v", err)
			}
			if err := s.addFinalizer(tc.svc); err != nil {
				t.Fatalf("addFinalizer() = %v, want nil", err)
			}
			patchActionFound := false
			for _, action := range c.Actions() {
				if action.Matches("patch", "services") {
					patchActionFound = true
				}
			}
			if patchActionFound != tc.expectPatch {
				t.Errorf("Got patchActionFound = %t, want %t", patchActionFound, tc.expectPatch)
			}
		})
	}
}

// TODO(@MrHohn): Verify the end state when below issue is resolved:
// https://github.com/kubernetes/client-go/issues/607
func TestRemoveFinalizer(t *testing.T) {
	testCases := []struct {
		desc        string
		svc         *v1.Service
		expectPatch bool
	}{
		{
			desc: "no-op remove finalizer",
			svc: &v1.Service{
				ObjectMeta: metav1.ObjectMeta{
					Name: "test-patch-finalizer",
				},
			},
			expectPatch: false,
		},
		{
			desc: "remove finalizer",
			svc: &v1.Service{
				ObjectMeta: metav1.ObjectMeta{
					Name:       "test-patch-finalizer",
					Finalizers: []string{servicehelper.LoadBalancerCleanupFinalizer},
				},
			},
			expectPatch: true,
		},
	}

	for _, tc := range testCases {
		t.Run(tc.desc, func(t *testing.T) {
			ctx, cancel := context.WithCancel(context.Background())
			defer cancel()
			c := fake.NewSimpleClientset()
			s := &Controller{
				kubeClient: c,
			}
			if _, err := s.kubeClient.CoreV1().Services(tc.svc.Namespace).Create(ctx, tc.svc, metav1.CreateOptions{}); err != nil {
				t.Fatalf("Failed to prepare service for testing: %v", err)
			}
			if err := s.removeFinalizer(tc.svc); err != nil {
				t.Fatalf("removeFinalizer() = %v, want nil", err)
			}
			patchActionFound := false
			for _, action := range c.Actions() {
				if action.Matches("patch", "services") {
					patchActionFound = true
				}
			}
			if patchActionFound != tc.expectPatch {
				t.Errorf("Got patchActionFound = %t, want %t", patchActionFound, tc.expectPatch)
			}
		})
	}
}

// TODO(@MrHohn): Verify the end state when below issue is resolved:
// https://github.com/kubernetes/client-go/issues/607
func TestPatchStatus(t *testing.T) {
	testCases := []struct {
		desc        string
		svc         *v1.Service
		newStatus   *v1.LoadBalancerStatus
		expectPatch bool
	}{
		{
			desc: "no-op add status",
			svc: &v1.Service{
				ObjectMeta: metav1.ObjectMeta{
					Name: "test-patch-status",
				},
				Status: v1.ServiceStatus{
					LoadBalancer: v1.LoadBalancerStatus{
						Ingress: []v1.LoadBalancerIngress{
							{IP: "8.8.8.8"},
						},
					},
				},
			},
			newStatus: &v1.LoadBalancerStatus{
				Ingress: []v1.LoadBalancerIngress{
					{IP: "8.8.8.8"},
				},
			},
			expectPatch: false,
		},
		{
			desc: "add status",
			svc: &v1.Service{
				ObjectMeta: metav1.ObjectMeta{
					Name: "test-patch-status",
				},
				Status: v1.ServiceStatus{},
			},
			newStatus: &v1.LoadBalancerStatus{
				Ingress: []v1.LoadBalancerIngress{
					{IP: "8.8.8.8"},
				},
			},
			expectPatch: true,
		},
		{
			desc: "no-op clear status",
			svc: &v1.Service{
				ObjectMeta: metav1.ObjectMeta{
					Name: "test-patch-status",
				},
				Status: v1.ServiceStatus{},
			},
			newStatus:   &v1.LoadBalancerStatus{},
			expectPatch: false,
		},
		{
			desc: "clear status",
			svc: &v1.Service{
				ObjectMeta: metav1.ObjectMeta{
					Name: "test-patch-status",
				},
				Status: v1.ServiceStatus{
					LoadBalancer: v1.LoadBalancerStatus{
						Ingress: []v1.LoadBalancerIngress{
							{IP: "8.8.8.8"},
						},
					},
				},
			},
			newStatus:   &v1.LoadBalancerStatus{},
			expectPatch: true,
		},
	}

	for _, tc := range testCases {
		t.Run(tc.desc, func(t *testing.T) {
			ctx, cancel := context.WithCancel(context.Background())
			defer cancel()
			c := fake.NewSimpleClientset()
			s := &Controller{
				kubeClient: c,
			}
			if _, err := s.kubeClient.CoreV1().Services(tc.svc.Namespace).Create(ctx, tc.svc, metav1.CreateOptions{}); err != nil {
				t.Fatalf("Failed to prepare service for testing: %v", err)
			}
			if err := s.patchStatus(tc.svc, &tc.svc.Status.LoadBalancer, tc.newStatus); err != nil {
				t.Fatalf("patchStatus() = %v, want nil", err)
			}
			patchActionFound := false
			for _, action := range c.Actions() {
				if action.Matches("patch", "services") {
					patchActionFound = true
				}
			}
			if patchActionFound != tc.expectPatch {
				t.Errorf("Got patchActionFound = %t, want %t", patchActionFound, tc.expectPatch)
			}
		})
	}
}

func Test_getNodeConditionPredicate(t *testing.T) {
	validNodeStatus := v1.NodeStatus{Conditions: []v1.NodeCondition{{Type: "Test"}}}
	tests := []struct {
		name string

		input *v1.Node
		want  bool
	}{
		{want: false, input: &v1.Node{}},
		{want: true, input: &v1.Node{Status: v1.NodeStatus{Conditions: []v1.NodeCondition{{Type: v1.NodeReady, Status: v1.ConditionTrue}}}}},
		{want: false, input: &v1.Node{Status: v1.NodeStatus{Conditions: []v1.NodeCondition{{Type: v1.NodeReady, Status: v1.ConditionFalse}}}}},
		{want: true, input: &v1.Node{Spec: v1.NodeSpec{Unschedulable: true}, Status: v1.NodeStatus{Conditions: []v1.NodeCondition{{Type: v1.NodeReady, Status: v1.ConditionTrue}}}}},

		{want: true, input: &v1.Node{Status: validNodeStatus, ObjectMeta: metav1.ObjectMeta{Labels: map[string]string{}}}},
		{want: false, input: &v1.Node{Status: validNodeStatus, ObjectMeta: metav1.ObjectMeta{Labels: map[string]string{v1.LabelNodeExcludeBalancers: ""}}}},

		{want: false, input: &v1.Node{Status: v1.NodeStatus{Conditions: []v1.NodeCondition{{Type: v1.NodeReady, Status: v1.ConditionTrue}}},
			Spec: v1.NodeSpec{Taints: []v1.Taint{{Key: ToBeDeletedTaint, Value: fmt.Sprint(time.Now().Unix()), Effect: v1.TaintEffectNoSchedule}}}}},
	}
	for _, tt := range tests {
		t.Run(tt.name, func(t *testing.T) {
			c := &Controller{}

			if result := c.getNodeConditionPredicate()(tt.input); result != tt.want {
				t.Errorf("getNodeConditionPredicate() = %v, want %v", result, tt.want)
			}
		})
	}
}

func TestListWithPredicate(t *testing.T) {
	fakeInformerFactory := informers.NewSharedInformerFactory(&fake.Clientset{}, 0*time.Second)
	var nodes []*v1.Node
	for i := 0; i < 5; i++ {
		var phase v1.NodePhase
		if i%2 == 0 {
			phase = v1.NodePending
		} else {
			phase = v1.NodeRunning
		}
		node := &v1.Node{
			ObjectMeta: metav1.ObjectMeta{
				Name: fmt.Sprintf("node-%d", i),
			},
			Status: v1.NodeStatus{
				Phase: phase,
			},
		}
		nodes = append(nodes, node)
		fakeInformerFactory.Core().V1().Nodes().Informer().GetStore().Add(node)
	}

	tests := []struct {
		name      string
		predicate NodeConditionPredicate
		expect    []*v1.Node
	}{
		{
			name: "ListWithPredicate filter Running node",
			predicate: func(node *v1.Node) bool {
				return node.Status.Phase == v1.NodeRunning
			},
			expect: []*v1.Node{nodes[1], nodes[3]},
		},
		{
			name: "ListWithPredicate filter Pending node",
			predicate: func(node *v1.Node) bool {
				return node.Status.Phase == v1.NodePending
			},
			expect: []*v1.Node{nodes[0], nodes[2], nodes[4]},
		},
		{
			name: "ListWithPredicate filter Terminated node",
			predicate: func(node *v1.Node) bool {
				return node.Status.Phase == v1.NodeTerminated
			},
			expect: nil,
		},
	}
	for _, test := range tests {
		t.Run(test.name, func(t *testing.T) {
			get, err := listWithPredicate(fakeInformerFactory.Core().V1().Nodes().Lister(), test.predicate)
			sort.Slice(get, func(i, j int) bool {
				return get[i].Name < get[j].Name
			})
			if err != nil {
				t.Errorf("Error from ListWithPredicate: %v", err)
			} else if !reflect.DeepEqual(get, test.expect) {
				t.Errorf("Expect nodes %v, but got %v", test.expect, get)
			}
		})
	}
}

func Test_shouldSyncNode(t *testing.T) {
	testcases := []struct {
		name       string
		oldNode    *v1.Node
		newNode    *v1.Node
		shouldSync bool
	}{
		{
			name: "spec.unschedable field changed",
			oldNode: &v1.Node{
				ObjectMeta: metav1.ObjectMeta{
					Name: "node",
				},
				Spec: v1.NodeSpec{
					Unschedulable: false,
				},
			},
			newNode: &v1.Node{
				ObjectMeta: metav1.ObjectMeta{
					Name: "node",
				},
				Spec: v1.NodeSpec{
					Unschedulable: true,
				},
			},
			shouldSync: true,
		},
		{
			name: "labels changed",
			oldNode: &v1.Node{
				ObjectMeta: metav1.ObjectMeta{
					Name:   "node",
					Labels: map[string]string{},
				},
			},
			newNode: &v1.Node{
				ObjectMeta: metav1.ObjectMeta{
					Name: "node",
					Labels: map[string]string{
						v1.LabelNodeExcludeBalancers: "",
					},
				},
			},
			shouldSync: true,
		},
		{
			name: "ready condition changed",
			oldNode: &v1.Node{
				ObjectMeta: metav1.ObjectMeta{
					Name: "node",
				},
				Status: v1.NodeStatus{
					Conditions: []v1.NodeCondition{
						{
							Type:   v1.NodeReady,
							Status: v1.ConditionTrue,
						},
					},
				},
			},
			newNode: &v1.Node{
				ObjectMeta: metav1.ObjectMeta{
					Name: "node",
				},
				Status: v1.NodeStatus{
					Conditions: []v1.NodeCondition{
						{
							Type:   v1.NodeReady,
							Status: v1.ConditionFalse,
						},
					},
				},
			},
			shouldSync: true,
		},
		{
			name: "not relevant condition changed and no ready condition",
			oldNode: &v1.Node{
				ObjectMeta: metav1.ObjectMeta{
					Name: "node",
				},
				Status: v1.NodeStatus{
					Conditions: []v1.NodeCondition{
						{
							Type:   v1.NodeNetworkUnavailable,
							Status: v1.ConditionTrue,
						},
					},
				},
			},
			newNode: &v1.Node{
				ObjectMeta: metav1.ObjectMeta{
					Name: "node",
				},
				Status: v1.NodeStatus{
					Conditions: []v1.NodeCondition{
						{
							Type:   v1.NodeNetworkUnavailable,
							Status: v1.ConditionFalse,
						},
					},
				},
			},
			shouldSync: false,
		},
	}

	for _, testcase := range testcases {
		t.Run(testcase.name, func(t *testing.T) {
			shouldSync := shouldSyncNode(testcase.oldNode, testcase.newNode)
			if shouldSync != testcase.shouldSync {
				t.Logf("actual shouldSyncNode: %v", shouldSync)
				t.Logf("expected shouldSyncNode: %v", testcase.shouldSync)
				t.Errorf("unexpected result from shouldSyncNode")
			}
		})
	}
}

<<<<<<< HEAD
func trigger(t *testing.T, controller *Controller) {
=======
func TestTriggerNodeSync(t *testing.T) {
	controller, _, _ := newController()

>>>>>>> 8ab0a593
	tryReadFromChannel(t, controller.nodeSyncCh, false)
	controller.triggerNodeSync()
	tryReadFromChannel(t, controller.nodeSyncCh, true)
	tryReadFromChannel(t, controller.nodeSyncCh, false)
	tryReadFromChannel(t, controller.nodeSyncCh, false)
	tryReadFromChannel(t, controller.nodeSyncCh, false)
	controller.triggerNodeSync()
	controller.triggerNodeSync()
	controller.triggerNodeSync()
	tryReadFromChannel(t, controller.nodeSyncCh, true)
	tryReadFromChannel(t, controller.nodeSyncCh, false)
	tryReadFromChannel(t, controller.nodeSyncCh, false)
	tryReadFromChannel(t, controller.nodeSyncCh, false)
}

<<<<<<< HEAD
func TestTriggerNodeSync(t *testing.T) {
	controller, _, _ := newController()
	trigger(t, controller)
}

func TestTriggerNodeSyncListerError(t *testing.T) {
	controller, _, _ := newController()
	controller.nodeLister = newFakeNodeLister(fmt.Errorf("error"))
	trigger(t, controller)
}

func TestTriggerNodeSyncKnownHosts(t *testing.T) {
	controller, _, _ := newController()
	nodes := []*v1.Node{
		{ObjectMeta: metav1.ObjectMeta{Name: "node0"}, Status: v1.NodeStatus{Conditions: []v1.NodeCondition{{Type: v1.NodeReady, Status: v1.ConditionTrue}}}},
	}
	controller.knownHosts = nodes
	trigger(t, controller)
=======
func TestMarkAndUnmarkFullSync(t *testing.T) {
	controller, _, _ := newController()
	if controller.needFullSync != false {
		t.Errorf("expect controller.needFullSync to be false, but got true")
	}

	ret := controller.needFullSyncAndUnmark()
	if ret != false {
		t.Errorf("expect ret == false, but got true")
	}

	ret = controller.needFullSyncAndUnmark()
	if ret != false {
		t.Errorf("expect ret == false, but got true")
	}
	controller.needFullSync = true
	ret = controller.needFullSyncAndUnmark()
	if ret != true {
		t.Errorf("expect ret == true, but got false")
	}
	ret = controller.needFullSyncAndUnmark()
	if ret != false {
		t.Errorf("expect ret == false, but got true")
	}
}

func tryReadFromChannel(t *testing.T, ch chan interface{}, expectValue bool) {
	select {
	case _, ok := <-ch:
		if !ok {
			t.Errorf("The channel is closed")
		}
		if !expectValue {
			t.Errorf("Does not expect value from the channel, but got a value")
		}
	default:
		if expectValue {
			t.Errorf("Expect value from the channel, but got none")
		}
	}
}

type fakeNodeLister struct {
	cache []*v1.Node
	err   error
}

func newFakeNodeLister(err error, nodes ...*v1.Node) *fakeNodeLister {
	ret := &fakeNodeLister{}
	ret.cache = nodes
	ret.err = err
	return ret
}

// List lists all Nodes in the indexer.
// Objects returned here must be treated as read-only.
func (l *fakeNodeLister) List(selector labels.Selector) (ret []*v1.Node, err error) {
	return l.cache, l.err
}

// Get retrieves the Node from the index for a given name.
// Objects returned here must be treated as read-only.
func (l *fakeNodeLister) Get(name string) (*v1.Node, error) {
	for _, node := range l.cache {
		if node.Name == name {
			return node, nil
		}
	}
	return nil, nil
>>>>>>> 8ab0a593
}<|MERGE_RESOLUTION|>--- conflicted
+++ resolved
@@ -1792,13 +1792,7 @@
 	}
 }
 
-<<<<<<< HEAD
 func trigger(t *testing.T, controller *Controller) {
-=======
-func TestTriggerNodeSync(t *testing.T) {
-	controller, _, _ := newController()
-
->>>>>>> 8ab0a593
 	tryReadFromChannel(t, controller.nodeSyncCh, false)
 	controller.triggerNodeSync()
 	tryReadFromChannel(t, controller.nodeSyncCh, true)
@@ -1814,7 +1808,6 @@
 	tryReadFromChannel(t, controller.nodeSyncCh, false)
 }
 
-<<<<<<< HEAD
 func TestTriggerNodeSync(t *testing.T) {
 	controller, _, _ := newController()
 	trigger(t, controller)
@@ -1833,7 +1826,8 @@
 	}
 	controller.knownHosts = nodes
 	trigger(t, controller)
-=======
+}
+
 func TestMarkAndUnmarkFullSync(t *testing.T) {
 	controller, _, _ := newController()
 	if controller.needFullSync != false {
@@ -1903,5 +1897,4 @@
 		}
 	}
 	return nil, nil
->>>>>>> 8ab0a593
 }