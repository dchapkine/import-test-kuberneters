--- conflicted
+++ resolved
@@ -19,18 +19,12 @@
 package azure
 
 import (
-<<<<<<< HEAD
 	"context"
-	"fmt"
-=======
->>>>>>> c72d5fd2
 	"net/http"
 	"reflect"
 	"testing"
 
-<<<<<<< HEAD
 	"github.com/Azure/azure-sdk-for-go/services/compute/mgmt/2019-07-01/compute"
-	"github.com/Azure/go-autorest/autorest"
 	"github.com/Azure/go-autorest/autorest/to"
 	"github.com/stretchr/testify/assert"
 
@@ -38,11 +32,7 @@
 	"k8s.io/apimachinery/pkg/util/sets"
 	"k8s.io/client-go/tools/record"
 	"k8s.io/legacy-cloud-providers/azure/auth"
-=======
-	"github.com/stretchr/testify/assert"
-	"k8s.io/apimachinery/pkg/util/sets"
 	"k8s.io/legacy-cloud-providers/azure/retry"
->>>>>>> c72d5fd2
 )
 
 func TestExtractNotFound(t *testing.T) {
@@ -307,7 +297,8 @@
 	// validate getting VM via cache.
 	virtualMachines, err := az.VirtualMachinesClient.List(
 		context.Background(), "rg")
-	assert.NoError(t, err)
+
+	assert.Equal(t, err, nil)
 	assert.Equal(t, 3, len(virtualMachines))
 	for i := range virtualMachines {
 		vm := virtualMachines[i]
@@ -335,7 +326,7 @@
 			RouteTableName:               "rt",
 			PrimaryAvailabilitySetName:   "as",
 			MaximumLoadBalancerRuleCount: 250,
-			VMType:                       vmTypeStandard,
+			VMType: vmTypeStandard,
 		},
 		nodeZones:          map[string]sets.String{},
 		nodeResourceGroups: map[string]string{},
