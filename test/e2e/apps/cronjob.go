/*
Copyright 2016 The Kubernetes Authors.

Licensed under the Apache License, Version 2.0 (the "License");
you may not use this file except in compliance with the License.
You may obtain a copy of the License at

    http://www.apache.org/licenses/LICENSE-2.0

Unless required by applicable law or agreed to in writing, software
distributed under the License is distributed on an "AS IS" BASIS,
WITHOUT WARRANTIES OR CONDITIONS OF ANY KIND, either express or implied.
See the License for the specific language governing permissions and
limitations under the License.
*/

package apps

import (
	"context"
	"encoding/json"
	"fmt"
	"time"

	"github.com/onsi/ginkgo/v2"
	"github.com/onsi/gomega"

	batchv1 "k8s.io/api/batch/v1"
	v1 "k8s.io/api/core/v1"
	apierrors "k8s.io/apimachinery/pkg/api/errors"
	metav1 "k8s.io/apimachinery/pkg/apis/meta/v1"
	"k8s.io/apimachinery/pkg/apis/meta/v1/unstructured"
	"k8s.io/apimachinery/pkg/runtime/schema"
	"k8s.io/apimachinery/pkg/types"
	"k8s.io/apimachinery/pkg/util/wait"
	"k8s.io/apimachinery/pkg/watch"
	clientset "k8s.io/client-go/kubernetes"
	"k8s.io/client-go/kubernetes/scheme"
	"k8s.io/client-go/util/retry"
	batchinternal "k8s.io/kubernetes/pkg/apis/batch"
	"k8s.io/kubernetes/pkg/controller/job"
	"k8s.io/kubernetes/test/e2e/framework"
	e2ejob "k8s.io/kubernetes/test/e2e/framework/job"
	e2eresource "k8s.io/kubernetes/test/e2e/framework/resource"
	imageutils "k8s.io/kubernetes/test/utils/image"
	admissionapi "k8s.io/pod-security-admission/api"
)

const (
	// How long to wait for a cronjob
	cronJobTimeout = 5 * time.Minute
)

var _ = SIGDescribe("CronJob", func() {
	f := framework.NewDefaultFramework("cronjob")
	f.NamespacePodSecurityEnforceLevel = admissionapi.LevelBaseline

	sleepCommand := []string{"sleep", "300"}

	// Pod will complete instantly
	successCommand := []string{"/bin/true"}
	failureCommand := []string{"/bin/false"}

	/*
	   Release: v1.21
	   Testname: CronJob AllowConcurrent
	   Description: CronJob MUST support AllowConcurrent policy, allowing to run multiple jobs at the same time.
	*/
	framework.ConformanceIt("should schedule multiple jobs concurrently", func(ctx context.Context) {
		ginkgo.By("Creating a cronjob")
		cronJob := newTestCronJob("concurrent", "*/1 * * * ?", batchv1.AllowConcurrent,
			sleepCommand, nil, nil)
		cronJob, err := createCronJob(ctx, f.ClientSet, f.Namespace.Name, cronJob)
		framework.ExpectNoError(err, "Failed to create CronJob in namespace %s", f.Namespace.Name)

		ginkgo.By("Ensuring more than one job is running at a time")
		err = waitForActiveJobs(ctx, f.ClientSet, f.Namespace.Name, cronJob.Name, 2)
		framework.ExpectNoError(err, "Failed to wait for active jobs in CronJob %s in namespace %s", cronJob.Name, f.Namespace.Name)

		ginkgo.By("Ensuring at least two running jobs exists by listing jobs explicitly")
		jobs, err := f.ClientSet.BatchV1().Jobs(f.Namespace.Name).List(ctx, metav1.ListOptions{})
		framework.ExpectNoError(err, "Failed to list the CronJobs in namespace %s", f.Namespace.Name)
		activeJobs, _ := filterActiveJobs(jobs)
		gomega.Expect(len(activeJobs)).To(gomega.BeNumerically(">=", 2))

		ginkgo.By("Removing cronjob")
		err = deleteCronJob(ctx, f.ClientSet, f.Namespace.Name, cronJob.Name)
		framework.ExpectNoError(err, "Failed to delete CronJob %s in namespace %s", cronJob.Name, f.Namespace.Name)
	})

	/*
	   Release: v1.21
	   Testname: CronJob Suspend
	   Description: CronJob MUST support suspension, which suppresses creation of new jobs.
	*/
	framework.ConformanceIt("should not schedule jobs when suspended [Slow]", func(ctx context.Context) {
		ginkgo.By("Creating a suspended cronjob")
		cronJob := newTestCronJob("suspended", "*/1 * * * ?", batchv1.AllowConcurrent,
			sleepCommand, nil, nil)
		t := true
		cronJob.Spec.Suspend = &t
		cronJob, err := createCronJob(ctx, f.ClientSet, f.Namespace.Name, cronJob)
		framework.ExpectNoError(err, "Failed to create CronJob in namespace %s", f.Namespace.Name)

		ginkgo.By("Ensuring no jobs are scheduled")
		err = waitForNoJobs(ctx, f.ClientSet, f.Namespace.Name, cronJob.Name, false)
		framework.ExpectError(err)

		ginkgo.By("Ensuring no job exists by listing jobs explicitly")
		jobs, err := f.ClientSet.BatchV1().Jobs(f.Namespace.Name).List(ctx, metav1.ListOptions{})
		framework.ExpectNoError(err, "Failed to list the CronJobs in namespace %s", f.Namespace.Name)
		gomega.Expect(jobs.Items).To(gomega.HaveLen(0))

		ginkgo.By("Removing cronjob")
		err = deleteCronJob(ctx, f.ClientSet, f.Namespace.Name, cronJob.Name)
		framework.ExpectNoError(err, "Failed to delete CronJob %s in namespace %s", cronJob.Name, f.Namespace.Name)
	})

	/*
	   Release: v1.21
	   Testname: CronJob ForbidConcurrent
	   Description: CronJob MUST support ForbidConcurrent policy, allowing to run single, previous job at the time.
	*/
	framework.ConformanceIt("should not schedule new jobs when ForbidConcurrent [Slow]", func(ctx context.Context) {
		ginkgo.By("Creating a ForbidConcurrent cronjob")
		cronJob := newTestCronJob("forbid", "*/1 * * * ?", batchv1.ForbidConcurrent,
			sleepCommand, nil, nil)
		cronJob, err := createCronJob(ctx, f.ClientSet, f.Namespace.Name, cronJob)
		framework.ExpectNoError(err, "Failed to create CronJob in namespace %s", f.Namespace.Name)

		ginkgo.By("Ensuring a job is scheduled")
		err = waitForActiveJobs(ctx, f.ClientSet, f.Namespace.Name, cronJob.Name, 1)
		framework.ExpectNoError(err, "Failed to schedule CronJob %s", cronJob.Name)

		ginkgo.By("Ensuring exactly one is scheduled")
		cronJob, err = getCronJob(ctx, f.ClientSet, f.Namespace.Name, cronJob.Name)
		framework.ExpectNoError(err, "Failed to get CronJob %s", cronJob.Name)
		gomega.Expect(cronJob.Status.Active).Should(gomega.HaveLen(1))

		ginkgo.By("Ensuring exactly one running job exists by listing jobs explicitly")
		jobs, err := f.ClientSet.BatchV1().Jobs(f.Namespace.Name).List(ctx, metav1.ListOptions{})
		framework.ExpectNoError(err, "Failed to list the CronJobs in namespace %s", f.Namespace.Name)
		activeJobs, _ := filterActiveJobs(jobs)
		gomega.Expect(activeJobs).To(gomega.HaveLen(1))

		ginkgo.By("Ensuring no more jobs are scheduled")
		err = waitForActiveJobs(ctx, f.ClientSet, f.Namespace.Name, cronJob.Name, 2)
		framework.ExpectError(err)

		ginkgo.By("Removing cronjob")
		err = deleteCronJob(ctx, f.ClientSet, f.Namespace.Name, cronJob.Name)
		framework.ExpectNoError(err, "Failed to delete CronJob %s in namespace %s", cronJob.Name, f.Namespace.Name)
	})

	/*
	   Release: v1.21
	   Testname: CronJob ReplaceConcurrent
	   Description: CronJob MUST support ReplaceConcurrent policy, allowing to run single, newer job at the time.
	*/
	framework.ConformanceIt("should replace jobs when ReplaceConcurrent", func(ctx context.Context) {
		ginkgo.By("Creating a ReplaceConcurrent cronjob")
		cronJob := newTestCronJob("replace", "*/1 * * * ?", batchv1.ReplaceConcurrent,
			sleepCommand, nil, nil)
		cronJob, err := createCronJob(ctx, f.ClientSet, f.Namespace.Name, cronJob)
		framework.ExpectNoError(err, "Failed to create CronJob in namespace %s", f.Namespace.Name)

		ginkgo.By("Ensuring a job is scheduled")
		err = waitForActiveJobs(ctx, f.ClientSet, f.Namespace.Name, cronJob.Name, 1)
		framework.ExpectNoError(err, "Failed to schedule CronJob %s in namespace %s", cronJob.Name, f.Namespace.Name)

		ginkgo.By("Ensuring exactly one is scheduled")
		cronJob, err = getCronJob(ctx, f.ClientSet, f.Namespace.Name, cronJob.Name)
		framework.ExpectNoError(err, "Failed to get CronJob %s", cronJob.Name)
		gomega.Expect(cronJob.Status.Active).Should(gomega.HaveLen(1))

		ginkgo.By("Ensuring exactly one running job exists by listing jobs explicitly")
		jobs, err := f.ClientSet.BatchV1().Jobs(f.Namespace.Name).List(ctx, metav1.ListOptions{})
		framework.ExpectNoError(err, "Failed to list the jobs in namespace %s", f.Namespace.Name)
		activeJobs, _ := filterActiveJobs(jobs)
		gomega.Expect(activeJobs).To(gomega.HaveLen(1))

		ginkgo.By("Ensuring the job is replaced with a new one")
		err = waitForJobReplaced(ctx, f.ClientSet, f.Namespace.Name, jobs.Items[0].Name)
		framework.ExpectNoError(err, "Failed to replace CronJob %s in namespace %s", jobs.Items[0].Name, f.Namespace.Name)

		ginkgo.By("Removing cronjob")
		err = deleteCronJob(ctx, f.ClientSet, f.Namespace.Name, cronJob.Name)
		framework.ExpectNoError(err, "Failed to delete CronJob %s in namespace %s", cronJob.Name, f.Namespace.Name)
	})

	ginkgo.It("should be able to schedule after more than 100 missed schedule", func(ctx context.Context) {
		ginkgo.By("Creating a cronjob")
		cronJob := newTestCronJob("concurrent", "*/1 * * * ?", batchv1.ForbidConcurrent,
			sleepCommand, nil, nil)
		creationTime := time.Now().Add(-99 * 24 * time.Hour)
		lastScheduleTime := creationTime.Add(1 * 24 * time.Hour)
		cronJob.CreationTimestamp = metav1.Time{Time: creationTime}
		cronJob.Status.LastScheduleTime = &metav1.Time{Time: lastScheduleTime}
		cronJob, err := createCronJob(ctx, f.ClientSet, f.Namespace.Name, cronJob)
		framework.ExpectNoError(err, "Failed to create CronJob in namespace %s", f.Namespace.Name)

		ginkgo.By("Ensuring one job is running")
		err = waitForActiveJobs(ctx, f.ClientSet, f.Namespace.Name, cronJob.Name, 1)
		framework.ExpectNoError(err, "Failed to wait for active jobs in CronJob %s in namespace %s", cronJob.Name, f.Namespace.Name)

		ginkgo.By("Ensuring at least one running jobs exists by listing jobs explicitly")
		jobs, err := f.ClientSet.BatchV1().Jobs(f.Namespace.Name).List(ctx, metav1.ListOptions{})
		framework.ExpectNoError(err, "Failed to list the CronJobs in namespace %s", f.Namespace.Name)
		activeJobs, _ := filterActiveJobs(jobs)
		gomega.Expect(len(activeJobs)).To(gomega.BeNumerically(">=", 1))

		ginkgo.By("Removing cronjob")
		err = deleteCronJob(ctx, f.ClientSet, f.Namespace.Name, cronJob.Name)
		framework.ExpectNoError(err, "Failed to delete CronJob %s in namespace %s", cronJob.Name, f.Namespace.Name)
	})

	// shouldn't give us unexpected warnings
	ginkgo.It("should not emit unexpected warnings", func(ctx context.Context) {
		ginkgo.By("Creating a cronjob")
		cronJob := newTestCronJob("concurrent", "*/1 * * * ?", batchv1.AllowConcurrent,
			nil, nil, nil)
		cronJob, err := createCronJob(ctx, f.ClientSet, f.Namespace.Name, cronJob)
		framework.ExpectNoError(err, "Failed to create CronJob in namespace %s", f.Namespace.Name)

		ginkgo.By("Ensuring at least two jobs and at least one finished job exists by listing jobs explicitly")
		err = waitForJobsAtLeast(ctx, f.ClientSet, f.Namespace.Name, 2)
		framework.ExpectNoError(err, "Failed to ensure at least two job exists in namespace %s", f.Namespace.Name)
		err = waitForAnyFinishedJob(ctx, f.ClientSet, f.Namespace.Name)
		framework.ExpectNoError(err, "Failed to ensure at least on finished job exists in namespace %s", f.Namespace.Name)

		ginkgo.By("Ensuring no unexpected event has happened")
		err = waitForEventWithReason(ctx, f.ClientSet, f.Namespace.Name, cronJob.Name, []string{"MissingJob", "UnexpectedJob"})
		framework.ExpectError(err)

		ginkgo.By("Removing cronjob")
		err = deleteCronJob(ctx, f.ClientSet, f.Namespace.Name, cronJob.Name)
		framework.ExpectNoError(err, "Failed to delete CronJob %s in namespace %s", cronJob.Name, f.Namespace.Name)
	})

	// deleted jobs should be removed from the active list
	ginkgo.It("should remove from active list jobs that have been deleted", func(ctx context.Context) {
		ginkgo.By("Creating a ForbidConcurrent cronjob")
		cronJob := newTestCronJob("forbid", "*/1 * * * ?", batchv1.ForbidConcurrent,
			sleepCommand, nil, nil)
		cronJob, err := createCronJob(ctx, f.ClientSet, f.Namespace.Name, cronJob)
		framework.ExpectNoError(err, "Failed to create CronJob in namespace %s", f.Namespace.Name)

		ginkgo.By("Ensuring a job is scheduled")
		err = waitForActiveJobs(ctx, f.ClientSet, f.Namespace.Name, cronJob.Name, 1)
		framework.ExpectNoError(err, "Failed to ensure a %s cronjob is scheduled in namespace %s", cronJob.Name, f.Namespace.Name)

		ginkgo.By("Ensuring exactly one is scheduled")
		cronJob, err = getCronJob(ctx, f.ClientSet, f.Namespace.Name, cronJob.Name)
		framework.ExpectNoError(err, "Failed to ensure exactly one %s cronjob is scheduled in namespace %s", cronJob.Name, f.Namespace.Name)
		gomega.Expect(cronJob.Status.Active).Should(gomega.HaveLen(1))

		ginkgo.By("Deleting the job")
		job := cronJob.Status.Active[0]
		framework.ExpectNoError(e2eresource.DeleteResourceAndWaitForGC(ctx, f.ClientSet, batchinternal.Kind("Job"), f.Namespace.Name, job.Name))

		ginkgo.By("Ensuring job was deleted")
		_, err = e2ejob.GetJob(ctx, f.ClientSet, f.Namespace.Name, job.Name)
		framework.ExpectError(err)
		if !apierrors.IsNotFound(err) {
<<<<<<< HEAD
			framework.Failf("Failed to ensure the job %s was deleted in namespace %s.", job.Name, f.Namespace.Name)
=======
			framework.Failf("Failed to delete %s cronjob in namespace %s", cronJob.Name, f.Namespace.Name)
>>>>>>> 4c4d4ad0
		}

		ginkgo.By("Ensuring the job is not in the cronjob active list")
		err = waitForJobNotActive(ctx, f.ClientSet, f.Namespace.Name, cronJob.Name, job.Name)
		framework.ExpectNoError(err, "Failed to ensure the %s cronjob is not in active list in namespace %s", cronJob.Name, f.Namespace.Name)

		ginkgo.By("Ensuring MissingJob event has occurred")
		err = waitForEventWithReason(ctx, f.ClientSet, f.Namespace.Name, cronJob.Name, []string{"MissingJob"})
		framework.ExpectNoError(err, "Failed to ensure missing job event has occurred for %s cronjob in namespace %s", cronJob.Name, f.Namespace.Name)

		ginkgo.By("Removing cronjob")
		err = deleteCronJob(ctx, f.ClientSet, f.Namespace.Name, cronJob.Name)
		framework.ExpectNoError(err, "Failed to remove %s cronjob in namespace %s", cronJob.Name, f.Namespace.Name)
	})

	// cleanup of successful finished jobs, with limit of one successful job
	ginkgo.It("should delete successful finished jobs with limit of one successful job", func(ctx context.Context) {
		ginkgo.By("Creating an AllowConcurrent cronjob with custom history limit")
		successLimit := int32(1)
		failedLimit := int32(0)
		cronJob := newTestCronJob("successful-jobs-history-limit", "*/1 * * * ?", batchv1.AllowConcurrent,
			successCommand, &successLimit, &failedLimit)

		ensureHistoryLimits(ctx, f.ClientSet, f.Namespace.Name, cronJob)
	})

	// cleanup of failed finished jobs, with limit of one failed job
	ginkgo.It("should delete failed finished jobs with limit of one job", func(ctx context.Context) {
		ginkgo.By("Creating an AllowConcurrent cronjob with custom history limit")
		successLimit := int32(0)
		failedLimit := int32(1)
		cronJob := newTestCronJob("failed-jobs-history-limit", "*/1 * * * ?", batchv1.AllowConcurrent,
			failureCommand, &successLimit, &failedLimit)

		ensureHistoryLimits(ctx, f.ClientSet, f.Namespace.Name, cronJob)
	})

	ginkgo.It("should support timezone", func(ctx context.Context) {
		ginkgo.By("Creating a cronjob with TimeZone")
		cronJob := newTestCronJob("cronjob-with-timezone", "*/1 * * * ?", batchv1.AllowConcurrent,
			failureCommand, nil, nil)
		badTimeZone := "bad-time-zone"
		cronJob.Spec.TimeZone = &badTimeZone
		_, err := createCronJob(ctx, f.ClientSet, f.Namespace.Name, cronJob)
		framework.ExpectError(err, "CronJob creation should fail with invalid time zone error")
		if !apierrors.IsInvalid(err) {
			framework.Failf("Failed to create CronJob, invalid time zone.")
		}
	})

	/*
	   Release: v1.21
	   Testname: CronJob API Operations
	   Description:
	   CronJob MUST support create, get, list, watch, update, patch, delete, and deletecollection.
	   CronJob/status MUST support get, update and patch.
	*/
	framework.ConformanceIt("should support CronJob API operations", func(ctx context.Context) {
		ginkgo.By("Creating a cronjob")
		successLimit := int32(1)
		failedLimit := int32(0)
		cjTemplate := newTestCronJob("test-api", "* */1 * * ?", batchv1.AllowConcurrent,
			successCommand, &successLimit, &failedLimit)
		cjTemplate.Labels = map[string]string{
			"special-label": f.UniqueName,
		}

		ns := f.Namespace.Name
		cjVersion := "v1"
		cjClient := f.ClientSet.BatchV1().CronJobs(ns)

		ginkgo.By("creating")
		createdCronJob, err := cjClient.Create(ctx, cjTemplate, metav1.CreateOptions{})
		framework.ExpectNoError(err)

		ginkgo.By("getting")
		gottenCronJob, err := cjClient.Get(ctx, createdCronJob.Name, metav1.GetOptions{})
		framework.ExpectNoError(err)
		framework.ExpectEqual(gottenCronJob.UID, createdCronJob.UID)

		ginkgo.By("listing")
		cjs, err := cjClient.List(ctx, metav1.ListOptions{LabelSelector: "special-label=" + f.UniqueName})
		framework.ExpectNoError(err)
		framework.ExpectEqual(len(cjs.Items), 1, "filtered list should have 1 item")

		ginkgo.By("watching")
		framework.Logf("starting watch")
		cjWatch, err := cjClient.Watch(ctx, metav1.ListOptions{ResourceVersion: cjs.ResourceVersion, LabelSelector: "special-label=" + f.UniqueName})
		framework.ExpectNoError(err)

		// Test cluster-wide list and watch
		clusterCJClient := f.ClientSet.BatchV1().CronJobs("")
		ginkgo.By("cluster-wide listing")
		clusterCJs, err := clusterCJClient.List(ctx, metav1.ListOptions{LabelSelector: "special-label=" + f.UniqueName})
		framework.ExpectNoError(err)
		framework.ExpectEqual(len(clusterCJs.Items), 1, "filtered list should have 1 items")

		ginkgo.By("cluster-wide watching")
		framework.Logf("starting watch")
		_, err = clusterCJClient.Watch(ctx, metav1.ListOptions{ResourceVersion: cjs.ResourceVersion, LabelSelector: "special-label=" + f.UniqueName})
		framework.ExpectNoError(err)

		ginkgo.By("patching")
		patchedCronJob, err := cjClient.Patch(ctx, createdCronJob.Name, types.MergePatchType,
			[]byte(`{"metadata":{"annotations":{"patched":"true"}}}`), metav1.PatchOptions{})
		framework.ExpectNoError(err)
		framework.ExpectEqual(patchedCronJob.Annotations["patched"], "true", "patched object should have the applied annotation")

		ginkgo.By("updating")
		var cjToUpdate, updatedCronJob *batchv1.CronJob
		err = retry.RetryOnConflict(retry.DefaultRetry, func() error {
			cjToUpdate, err = cjClient.Get(ctx, createdCronJob.Name, metav1.GetOptions{})
			if err != nil {
				return err
			}
			cjToUpdate.Annotations["updated"] = "true"
			updatedCronJob, err = cjClient.Update(ctx, cjToUpdate, metav1.UpdateOptions{})
			return err
		})
		framework.ExpectNoError(err)
		framework.ExpectEqual(updatedCronJob.Annotations["updated"], "true", "updated object should have the applied annotation")

		framework.Logf("waiting for watch events with expected annotations")
		for sawAnnotations := false; !sawAnnotations; {
			select {
			case evt, ok := <-cjWatch.ResultChan():
<<<<<<< HEAD

				if !ok {
					framework.Failf("Failed to watch events, watch channel is closed.") // In case of fail evt has something useful ?
=======
				if !ok {
					framework.Fail("watch channel should not close")
>>>>>>> 4c4d4ad0
				}
				framework.ExpectEqual(evt.Type, watch.Modified)
				watchedCronJob, isCronJob := evt.Object.(*batchv1.CronJob)
				if !isCronJob {
					framework.Failf("expected CronJob, got %T", evt.Object)
				}
				if watchedCronJob.Annotations["patched"] == "true" {
					framework.Logf("saw patched and updated annotations")
					sawAnnotations = true
					cjWatch.Stop()
				} else {
					framework.Logf("missing expected annotations, waiting: %#v", watchedCronJob.Annotations)
				}
			case <-time.After(wait.ForeverTestTimeout):
				framework.Fail("timed out waiting for watch event")
			}
		}

		// /status subresource operations
		ginkgo.By("patching /status")
		// we need to use RFC3339 version since conversion over the wire cuts nanoseconds
		now1 := metav1.Now().Rfc3339Copy()
		cjStatus := batchv1.CronJobStatus{
			LastScheduleTime: &now1,
		}
		cjStatusJSON, err := json.Marshal(cjStatus)
		framework.ExpectNoError(err)
		patchedStatus, err := cjClient.Patch(ctx, createdCronJob.Name, types.MergePatchType,
			[]byte(`{"metadata":{"annotations":{"patchedstatus":"true"}},"status":`+string(cjStatusJSON)+`}`),
			metav1.PatchOptions{}, "status")
		framework.ExpectNoError(err)
<<<<<<< HEAD
		gomega.Expect(patchedStatus.Status.LastScheduleTime).To(gomega.BeNumerically("==", &now1), "patched object should have the applied lastScheduleTime status")
=======
		if !patchedStatus.Status.LastScheduleTime.Equal(&now1) {
			framework.Failf("patched object should have the applied lastScheduleTime %#v, got %#v instead", cjStatus.LastScheduleTime, patchedStatus.Status.LastScheduleTime)
		}
>>>>>>> 4c4d4ad0
		framework.ExpectEqual(patchedStatus.Annotations["patchedstatus"], "true", "patched object should have the applied annotation")

		ginkgo.By("updating /status")
		// we need to use RFC3339 version since conversion over the wire cuts nanoseconds
		now2 := metav1.Now().Rfc3339Copy()
		var statusToUpdate, updatedStatus *batchv1.CronJob
		err = retry.RetryOnConflict(retry.DefaultRetry, func() error {
			statusToUpdate, err = cjClient.Get(ctx, createdCronJob.Name, metav1.GetOptions{})
			if err != nil {
				return err
			}
			statusToUpdate.Status.LastScheduleTime = &now2
			updatedStatus, err = cjClient.UpdateStatus(ctx, statusToUpdate, metav1.UpdateOptions{})
			return err
		})
		framework.ExpectNoError(err)
<<<<<<< HEAD

		gomega.Expect(updatedStatus.Status.LastScheduleTime).To(gomega.BeNumerically("==", &now2), fmt.Sprintf("updated object status expected to have updated lastScheduleTime %#v, got %#v", statusToUpdate.Status.LastScheduleTime, updatedStatus.Status.LastScheduleTime))
=======
		if !updatedStatus.Status.LastScheduleTime.Equal(&now2) {
			framework.Failf("updated object status expected to have updated lastScheduleTime %#v, got %#v", statusToUpdate.Status.LastScheduleTime, updatedStatus.Status.LastScheduleTime)
		}
>>>>>>> 4c4d4ad0

		ginkgo.By("get /status")
		cjResource := schema.GroupVersionResource{Group: "batch", Version: cjVersion, Resource: "cronjobs"}
		gottenStatus, err := f.DynamicClient.Resource(cjResource).Namespace(ns).Get(ctx, createdCronJob.Name, metav1.GetOptions{}, "status")
		framework.ExpectNoError(err)
		statusUID, _, err := unstructured.NestedFieldCopy(gottenStatus.Object, "metadata", "uid")
		framework.ExpectNoError(err)
		framework.ExpectEqual(string(createdCronJob.UID), statusUID, fmt.Sprintf("createdCronJob.UID: %v expected to match statusUID: %v ", createdCronJob.UID, statusUID))

		// CronJob resource delete operations
		expectFinalizer := func(cj *batchv1.CronJob, msg string) {
			framework.ExpectNotEqual(cj.DeletionTimestamp, nil, fmt.Sprintf("expected deletionTimestamp, got nil on step: %q, cronjob: %+v", msg, cj))
<<<<<<< HEAD
			gomega.Expect(len(cj.Finalizers)).To(gomega.BeNumerically(">", 0), fmt.Sprintf("expected finalizers on cronjob, got none on step: %q, cronjob: %+v", msg, cj))

=======
			if len(cj.Finalizers) == 0 {
				framework.Failf("expected finalizers on cronjob, got none on step: %q, cronjob: %+v", msg, cj)
			}
>>>>>>> 4c4d4ad0
		}

		ginkgo.By("deleting")
		cjTemplate.Name = "for-removal"
		forRemovalCronJob, err := cjClient.Create(ctx, cjTemplate, metav1.CreateOptions{})
		framework.ExpectNoError(err)
		err = cjClient.Delete(ctx, forRemovalCronJob.Name, metav1.DeleteOptions{})
		framework.ExpectNoError(err)
		cj, err := cjClient.Get(ctx, forRemovalCronJob.Name, metav1.GetOptions{})
		// If controller does not support finalizers, we expect a 404.  Otherwise we validate finalizer behavior.
		if err == nil {
			expectFinalizer(cj, "deleting cronjob")
<<<<<<< HEAD
		} else if !apierrors.IsNotFound(err) {
			framework.Failf("expected 404, got %v", err)
=======
		} else {
			if !apierrors.IsNotFound(err) {
				framework.Failf("expected 404, got %v", err)
			}
>>>>>>> 4c4d4ad0
		}

		ginkgo.By("deleting a collection")
		err = cjClient.DeleteCollection(ctx, metav1.DeleteOptions{}, metav1.ListOptions{LabelSelector: "special-label=" + f.UniqueName})
		framework.ExpectNoError(err)
		cjs, err = cjClient.List(ctx, metav1.ListOptions{LabelSelector: "special-label=" + f.UniqueName})
		framework.ExpectNoError(err)
		// Should have <= 2 items since some cronjobs might not have been deleted yet due to finalizers
<<<<<<< HEAD
		gomega.Expect(len(cjs.Items)).To(gomega.BeNumerically("<=", 2), "filtered list should be <= 2")
=======
		if len(cjs.Items) > 2 {
			framework.Logf("got unexpected filtered list: %v", cjs.Items)
			framework.Fail("filtered list should be <= 2")
		}
>>>>>>> 4c4d4ad0
		// Validate finalizers
		for _, cj := range cjs.Items {
			expectFinalizer(&cj, "deleting cronjob collection")
		}
	})

})

func ensureHistoryLimits(ctx context.Context, c clientset.Interface, ns string, cronJob *batchv1.CronJob) {
	cronJob, err := createCronJob(ctx, c, ns, cronJob)
	framework.ExpectNoError(err, "Failed to create allowconcurrent cronjob with custom history limits in namespace %s", ns)

	// Job is going to complete instantly: do not check for an active job
	// as we are most likely to miss it

	ginkgo.By("Ensuring a finished job exists")
	err = waitForAnyFinishedJob(ctx, c, ns)
	framework.ExpectNoError(err, "Failed to ensure a finished cronjob exists in namespace %s", ns)

	ginkgo.By("Ensuring a finished job exists by listing jobs explicitly")
	jobs, err := c.BatchV1().Jobs(ns).List(ctx, metav1.ListOptions{})
	framework.ExpectNoError(err, "Failed to ensure a finished cronjob exists by listing jobs explicitly in namespace %s", ns)
	activeJobs, finishedJobs := filterActiveJobs(jobs)
	if len(finishedJobs) != 1 {
		framework.Logf("Expected one finished job in namespace %s; activeJobs=%v; finishedJobs=%v", ns, activeJobs, finishedJobs)
		framework.ExpectEqual(len(finishedJobs), 1)
	}

	// Job should get deleted when the next job finishes the next minute
	ginkgo.By("Ensuring this job and its pods does not exist anymore")
	err = waitForJobToDisappear(ctx, c, ns, finishedJobs[0])
	framework.ExpectNoError(err, "Failed to ensure that job does not exists anymore in namespace %s", ns)
	err = waitForJobsPodToDisappear(ctx, c, ns, finishedJobs[0])
	framework.ExpectNoError(err, "Failed to ensure that pods for job does not exists anymore in namespace %s", ns)

	ginkgo.By("Ensuring there is 1 finished job by listing jobs explicitly")
	jobs, err = c.BatchV1().Jobs(ns).List(ctx, metav1.ListOptions{})
	framework.ExpectNoError(err, "Failed to ensure there is one finished job by listing job explicitly in namespace %s", ns)
	activeJobs, finishedJobs = filterActiveJobs(jobs)
	if len(finishedJobs) != 1 {
		framework.Logf("Expected one finished job in namespace %s; activeJobs=%v; finishedJobs=%v", ns, activeJobs, finishedJobs)
		framework.ExpectEqual(len(finishedJobs), 1)
	}

	ginkgo.By("Removing cronjob")
	err = deleteCronJob(ctx, c, ns, cronJob.Name)
	framework.ExpectNoError(err, "Failed to remove the %s cronjob in namespace %s", cronJob.Name, ns)
}

// newTestCronJob returns a cronjob which does one of several testing behaviors.
func newTestCronJob(name, schedule string, concurrencyPolicy batchv1.ConcurrencyPolicy,
	command []string, successfulJobsHistoryLimit *int32, failedJobsHistoryLimit *int32) *batchv1.CronJob {
	parallelism := int32(1)
	completions := int32(1)
	backofflimit := int32(1)
	sj := &batchv1.CronJob{
		ObjectMeta: metav1.ObjectMeta{
			Name: name,
		},
		TypeMeta: metav1.TypeMeta{
			Kind: "CronJob",
		},
		Spec: batchv1.CronJobSpec{
			Schedule:          schedule,
			ConcurrencyPolicy: concurrencyPolicy,
			JobTemplate: batchv1.JobTemplateSpec{
				Spec: batchv1.JobSpec{
					Parallelism:  &parallelism,
					Completions:  &completions,
					BackoffLimit: &backofflimit,
					Template: v1.PodTemplateSpec{
						Spec: v1.PodSpec{
							RestartPolicy: v1.RestartPolicyOnFailure,
							Volumes: []v1.Volume{
								{
									Name: "data",
									VolumeSource: v1.VolumeSource{
										EmptyDir: &v1.EmptyDirVolumeSource{},
									},
								},
							},
							Containers: []v1.Container{
								{
									Name:  "c",
									Image: imageutils.GetE2EImage(imageutils.BusyBox),
									VolumeMounts: []v1.VolumeMount{
										{
											MountPath: "/data",
											Name:      "data",
										},
									},
								},
							},
						},
					},
				},
			},
		},
	}
	sj.Spec.SuccessfulJobsHistoryLimit = successfulJobsHistoryLimit
	sj.Spec.FailedJobsHistoryLimit = failedJobsHistoryLimit
	if command != nil {
		sj.Spec.JobTemplate.Spec.Template.Spec.Containers[0].Command = command
	}
	return sj
}

func createCronJob(ctx context.Context, c clientset.Interface, ns string, cronJob *batchv1.CronJob) (*batchv1.CronJob, error) {
	return c.BatchV1().CronJobs(ns).Create(ctx, cronJob, metav1.CreateOptions{})
}

func getCronJob(ctx context.Context, c clientset.Interface, ns, name string) (*batchv1.CronJob, error) {
	return c.BatchV1().CronJobs(ns).Get(ctx, name, metav1.GetOptions{})
}

func deleteCronJob(ctx context.Context, c clientset.Interface, ns, name string) error {
	propagationPolicy := metav1.DeletePropagationBackground // Also delete jobs and pods related to cronjob
	return c.BatchV1().CronJobs(ns).Delete(ctx, name, metav1.DeleteOptions{PropagationPolicy: &propagationPolicy})
}

// Wait for at least given amount of active jobs.
func waitForActiveJobs(ctx context.Context, c clientset.Interface, ns, cronJobName string, active int) error {
	return wait.PollWithContext(ctx, framework.Poll, cronJobTimeout, func(ctx context.Context) (bool, error) {
		curr, err := getCronJob(ctx, c, ns, cronJobName)
		if err != nil {
			return false, err
		}
		return len(curr.Status.Active) >= active, nil
	})
}

// Wait for jobs to appear in the active list of a cronjob or not.
// When failIfNonEmpty is set, this fails if the active set of jobs is still non-empty after
// the timeout. When failIfNonEmpty is not set, this fails if the active set of jobs is still
// empty after the timeout.
func waitForNoJobs(ctx context.Context, c clientset.Interface, ns, jobName string, failIfNonEmpty bool) error {
	return wait.PollWithContext(ctx, framework.Poll, cronJobTimeout, func(ctx context.Context) (bool, error) {
		curr, err := getCronJob(ctx, c, ns, jobName)
		if err != nil {
			return false, err
		}

		if failIfNonEmpty {
			return len(curr.Status.Active) == 0, nil
		}
		return len(curr.Status.Active) != 0, nil
	})
}

// Wait till a given job actually goes away from the Active list for a given cronjob
func waitForJobNotActive(ctx context.Context, c clientset.Interface, ns, cronJobName, jobName string) error {
	return wait.PollWithContext(ctx, framework.Poll, cronJobTimeout, func(ctx context.Context) (bool, error) {
		curr, err := getCronJob(ctx, c, ns, cronJobName)
		if err != nil {
			return false, err
		}

		for _, j := range curr.Status.Active {
			if j.Name == jobName {
				return false, nil
			}
		}
		return true, nil
	})
}

// Wait for a job to disappear by listing them explicitly.
func waitForJobToDisappear(ctx context.Context, c clientset.Interface, ns string, targetJob *batchv1.Job) error {
	return wait.PollWithContext(ctx, framework.Poll, cronJobTimeout, func(ctx context.Context) (bool, error) {
		jobs, err := c.BatchV1().Jobs(ns).List(ctx, metav1.ListOptions{})
		if err != nil {
			return false, err
		}
		_, finishedJobs := filterActiveJobs(jobs)
		for _, job := range finishedJobs {
			if targetJob.Namespace == job.Namespace && targetJob.Name == job.Name {
				return false, nil
			}
		}
		return true, nil
	})
}

// Wait for a pod to disappear by listing them explicitly.
func waitForJobsPodToDisappear(ctx context.Context, c clientset.Interface, ns string, targetJob *batchv1.Job) error {
	return wait.PollWithContext(ctx, framework.Poll, cronJobTimeout, func(ctx context.Context) (bool, error) {
		options := metav1.ListOptions{LabelSelector: fmt.Sprintf("controller-uid=%s", targetJob.UID)}
		pods, err := c.CoreV1().Pods(ns).List(ctx, options)
		if err != nil {
			return false, err
		}
		return len(pods.Items) == 0, nil
	})
}

// Wait for a job to be replaced with a new one.
func waitForJobReplaced(ctx context.Context, c clientset.Interface, ns, previousJobName string) error {
	return wait.PollWithContext(ctx, framework.Poll, cronJobTimeout, func(ctx context.Context) (bool, error) {
		jobs, err := c.BatchV1().Jobs(ns).List(ctx, metav1.ListOptions{})
		if err != nil {
			return false, err
		}
		// Ignore Jobs pending deletion, since deletion of Jobs is now asynchronous.
		aliveJobs := filterNotDeletedJobs(jobs)
		if len(aliveJobs) > 1 {
			return false, fmt.Errorf("more than one job is running %+v", jobs.Items)
		} else if len(aliveJobs) == 0 {
			framework.Logf("Warning: Found 0 jobs in namespace %v", ns)
			return false, nil
		}
		return aliveJobs[0].Name != previousJobName, nil
	})
}

// waitForJobsAtLeast waits for at least a number of jobs to appear.
func waitForJobsAtLeast(ctx context.Context, c clientset.Interface, ns string, atLeast int) error {
	return wait.PollWithContext(ctx, framework.Poll, cronJobTimeout, func(ctx context.Context) (bool, error) {
		jobs, err := c.BatchV1().Jobs(ns).List(ctx, metav1.ListOptions{})
		if err != nil {
			return false, err
		}
		return len(jobs.Items) >= atLeast, nil
	})
}

// waitForAnyFinishedJob waits for any completed job to appear.
func waitForAnyFinishedJob(ctx context.Context, c clientset.Interface, ns string) error {
	return wait.PollWithContext(ctx, framework.Poll, cronJobTimeout, func(ctx context.Context) (bool, error) {
		jobs, err := c.BatchV1().Jobs(ns).List(ctx, metav1.ListOptions{})
		if err != nil {
			return false, err
		}
		for i := range jobs.Items {
			if job.IsJobFinished(&jobs.Items[i]) {
				return true, nil
			}
		}
		return false, nil
	})
}

// waitForEventWithReason waits for events with a reason within a list has occurred
func waitForEventWithReason(ctx context.Context, c clientset.Interface, ns, cronJobName string, reasons []string) error {
	return wait.PollWithContext(ctx, framework.Poll, 30*time.Second, func(ctx context.Context) (bool, error) {
		sj, err := getCronJob(ctx, c, ns, cronJobName)
		if err != nil {
			return false, err
		}
		events, err := c.CoreV1().Events(ns).Search(scheme.Scheme, sj)
		if err != nil {
			return false, err
		}
		for _, e := range events.Items {
			for _, reason := range reasons {
				if e.Reason == reason {
					return true, nil
				}
			}
		}
		return false, nil
	})
}

// filterNotDeletedJobs returns the job list without any jobs that are pending
// deletion.
func filterNotDeletedJobs(jobs *batchv1.JobList) []*batchv1.Job {
	var alive []*batchv1.Job
	for i := range jobs.Items {
		job := &jobs.Items[i]
		if job.DeletionTimestamp == nil {
			alive = append(alive, job)
		}
	}
	return alive
}

func filterActiveJobs(jobs *batchv1.JobList) (active []*batchv1.Job, finished []*batchv1.Job) {
	for i := range jobs.Items {
		j := jobs.Items[i]
		if !job.IsJobFinished(&j) {
			active = append(active, &j)
		} else {
			finished = append(finished, &j)
		}
	}
	return
}<|MERGE_RESOLUTION|>--- conflicted
+++ resolved
@@ -262,11 +262,7 @@
 		_, err = e2ejob.GetJob(ctx, f.ClientSet, f.Namespace.Name, job.Name)
 		framework.ExpectError(err)
 		if !apierrors.IsNotFound(err) {
-<<<<<<< HEAD
 			framework.Failf("Failed to ensure the job %s was deleted in namespace %s.", job.Name, f.Namespace.Name)
-=======
-			framework.Failf("Failed to delete %s cronjob in namespace %s", cronJob.Name, f.Namespace.Name)
->>>>>>> 4c4d4ad0
 		}
 
 		ginkgo.By("Ensuring the job is not in the cronjob active list")
@@ -393,14 +389,9 @@
 		for sawAnnotations := false; !sawAnnotations; {
 			select {
 			case evt, ok := <-cjWatch.ResultChan():
-<<<<<<< HEAD
 
 				if !ok {
 					framework.Failf("Failed to watch events, watch channel is closed.") // In case of fail evt has something useful ?
-=======
-				if !ok {
-					framework.Fail("watch channel should not close")
->>>>>>> 4c4d4ad0
 				}
 				framework.ExpectEqual(evt.Type, watch.Modified)
 				watchedCronJob, isCronJob := evt.Object.(*batchv1.CronJob)
@@ -432,13 +423,9 @@
 			[]byte(`{"metadata":{"annotations":{"patchedstatus":"true"}},"status":`+string(cjStatusJSON)+`}`),
 			metav1.PatchOptions{}, "status")
 		framework.ExpectNoError(err)
-<<<<<<< HEAD
-		gomega.Expect(patchedStatus.Status.LastScheduleTime).To(gomega.BeNumerically("==", &now1), "patched object should have the applied lastScheduleTime status")
-=======
 		if !patchedStatus.Status.LastScheduleTime.Equal(&now1) {
 			framework.Failf("patched object should have the applied lastScheduleTime %#v, got %#v instead", cjStatus.LastScheduleTime, patchedStatus.Status.LastScheduleTime)
 		}
->>>>>>> 4c4d4ad0
 		framework.ExpectEqual(patchedStatus.Annotations["patchedstatus"], "true", "patched object should have the applied annotation")
 
 		ginkgo.By("updating /status")
@@ -455,14 +442,9 @@
 			return err
 		})
 		framework.ExpectNoError(err)
-<<<<<<< HEAD
-
-		gomega.Expect(updatedStatus.Status.LastScheduleTime).To(gomega.BeNumerically("==", &now2), fmt.Sprintf("updated object status expected to have updated lastScheduleTime %#v, got %#v", statusToUpdate.Status.LastScheduleTime, updatedStatus.Status.LastScheduleTime))
-=======
 		if !updatedStatus.Status.LastScheduleTime.Equal(&now2) {
 			framework.Failf("updated object status expected to have updated lastScheduleTime %#v, got %#v", statusToUpdate.Status.LastScheduleTime, updatedStatus.Status.LastScheduleTime)
 		}
->>>>>>> 4c4d4ad0
 
 		ginkgo.By("get /status")
 		cjResource := schema.GroupVersionResource{Group: "batch", Version: cjVersion, Resource: "cronjobs"}
@@ -475,14 +457,8 @@
 		// CronJob resource delete operations
 		expectFinalizer := func(cj *batchv1.CronJob, msg string) {
 			framework.ExpectNotEqual(cj.DeletionTimestamp, nil, fmt.Sprintf("expected deletionTimestamp, got nil on step: %q, cronjob: %+v", msg, cj))
-<<<<<<< HEAD
 			gomega.Expect(len(cj.Finalizers)).To(gomega.BeNumerically(">", 0), fmt.Sprintf("expected finalizers on cronjob, got none on step: %q, cronjob: %+v", msg, cj))
 
-=======
-			if len(cj.Finalizers) == 0 {
-				framework.Failf("expected finalizers on cronjob, got none on step: %q, cronjob: %+v", msg, cj)
-			}
->>>>>>> 4c4d4ad0
 		}
 
 		ginkgo.By("deleting")
@@ -495,15 +471,8 @@
 		// If controller does not support finalizers, we expect a 404.  Otherwise we validate finalizer behavior.
 		if err == nil {
 			expectFinalizer(cj, "deleting cronjob")
-<<<<<<< HEAD
 		} else if !apierrors.IsNotFound(err) {
 			framework.Failf("expected 404, got %v", err)
-=======
-		} else {
-			if !apierrors.IsNotFound(err) {
-				framework.Failf("expected 404, got %v", err)
-			}
->>>>>>> 4c4d4ad0
 		}
 
 		ginkgo.By("deleting a collection")
@@ -512,14 +481,7 @@
 		cjs, err = cjClient.List(ctx, metav1.ListOptions{LabelSelector: "special-label=" + f.UniqueName})
 		framework.ExpectNoError(err)
 		// Should have <= 2 items since some cronjobs might not have been deleted yet due to finalizers
-<<<<<<< HEAD
 		gomega.Expect(len(cjs.Items)).To(gomega.BeNumerically("<=", 2), "filtered list should be <= 2")
-=======
-		if len(cjs.Items) > 2 {
-			framework.Logf("got unexpected filtered list: %v", cjs.Items)
-			framework.Fail("filtered list should be <= 2")
-		}
->>>>>>> 4c4d4ad0
 		// Validate finalizers
 		for _, cj := range cjs.Items {
 			expectFinalizer(&cj, "deleting cronjob collection")
